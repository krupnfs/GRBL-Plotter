﻿<?xml version="1.0" encoding="utf-8"?>
<root>
  <!-- 
    Microsoft ResX Schema 
    
    Version 2.0
    
    The primary goals of this format is to allow a simple XML format 
    that is mostly human readable. The generation and parsing of the 
    various data types are done through the TypeConverter classes 
    associated with the data types.
    
    Example:
    
    ... ado.net/XML headers & schema ...
    <resheader name="resmimetype">text/microsoft-resx</resheader>
    <resheader name="version">2.0</resheader>
    <resheader name="reader">System.Resources.ResXResourceReader, System.Windows.Forms, ...</resheader>
    <resheader name="writer">System.Resources.ResXResourceWriter, System.Windows.Forms, ...</resheader>
    <data name="Name1"><value>this is my long string</value><comment>this is a comment</comment></data>
    <data name="Color1" type="System.Drawing.Color, System.Drawing">Blue</data>
    <data name="Bitmap1" mimetype="application/x-microsoft.net.object.binary.base64">
        <value>[base64 mime encoded serialized .NET Framework object]</value>
    </data>
    <data name="Icon1" type="System.Drawing.Icon, System.Drawing" mimetype="application/x-microsoft.net.object.bytearray.base64">
        <value>[base64 mime encoded string representing a byte array form of the .NET Framework object]</value>
        <comment>This is a comment</comment>
    </data>
                
    There are any number of "resheader" rows that contain simple 
    name/value pairs.
    
    Each data row contains a name, and value. The row also contains a 
    type or mimetype. Type corresponds to a .NET class that support 
    text/value conversion through the TypeConverter architecture. 
    Classes that don't support this are serialized and stored with the 
    mimetype set.
    
    The mimetype is used for serialized objects, and tells the 
    ResXResourceReader how to depersist the object. This is currently not 
    extensible. For a given mimetype the value must be set accordingly:
    
    Note - application/x-microsoft.net.object.binary.base64 is the format 
    that the ResXResourceWriter will generate, however the reader can 
    read any of the formats listed below.
    
    mimetype: application/x-microsoft.net.object.binary.base64
    value   : The object must be serialized with 
            : System.Runtime.Serialization.Formatters.Binary.BinaryFormatter
            : and then encoded with base64 encoding.
    
    mimetype: application/x-microsoft.net.object.soap.base64
    value   : The object must be serialized with 
            : System.Runtime.Serialization.Formatters.Soap.SoapFormatter
            : and then encoded with base64 encoding.

    mimetype: application/x-microsoft.net.object.bytearray.base64
    value   : The object must be serialized into a byte array 
            : using a System.ComponentModel.TypeConverter
            : and then encoded with base64 encoding.
    -->
  <xsd:schema id="root" xmlns="" xmlns:xsd="http://www.w3.org/2001/XMLSchema" xmlns:msdata="urn:schemas-microsoft-com:xml-msdata">
    <xsd:import namespace="http://www.w3.org/XML/1998/namespace" />
    <xsd:element name="root" msdata:IsDataSet="true">
      <xsd:complexType>
        <xsd:choice maxOccurs="unbounded">
          <xsd:element name="metadata">
            <xsd:complexType>
              <xsd:sequence>
                <xsd:element name="value" type="xsd:string" minOccurs="0" />
              </xsd:sequence>
              <xsd:attribute name="name" use="required" type="xsd:string" />
              <xsd:attribute name="type" type="xsd:string" />
              <xsd:attribute name="mimetype" type="xsd:string" />
              <xsd:attribute ref="xml:space" />
            </xsd:complexType>
          </xsd:element>
          <xsd:element name="assembly">
            <xsd:complexType>
              <xsd:attribute name="alias" type="xsd:string" />
              <xsd:attribute name="name" type="xsd:string" />
            </xsd:complexType>
          </xsd:element>
          <xsd:element name="data">
            <xsd:complexType>
              <xsd:sequence>
                <xsd:element name="value" type="xsd:string" minOccurs="0" msdata:Ordinal="1" />
                <xsd:element name="comment" type="xsd:string" minOccurs="0" msdata:Ordinal="2" />
              </xsd:sequence>
              <xsd:attribute name="name" type="xsd:string" use="required" msdata:Ordinal="1" />
              <xsd:attribute name="type" type="xsd:string" msdata:Ordinal="3" />
              <xsd:attribute name="mimetype" type="xsd:string" msdata:Ordinal="4" />
              <xsd:attribute ref="xml:space" />
            </xsd:complexType>
          </xsd:element>
          <xsd:element name="resheader">
            <xsd:complexType>
              <xsd:sequence>
                <xsd:element name="value" type="xsd:string" minOccurs="0" msdata:Ordinal="1" />
              </xsd:sequence>
              <xsd:attribute name="name" type="xsd:string" use="required" />
            </xsd:complexType>
          </xsd:element>
        </xsd:choice>
      </xsd:complexType>
    </xsd:element>
  </xsd:schema>
  <resheader name="resmimetype">
    <value>text/microsoft-resx</value>
  </resheader>
  <resheader name="version">
    <value>2.0</value>
  </resheader>
  <resheader name="reader">
    <value>System.Resources.ResXResourceReader, System.Windows.Forms, Version=4.0.0.0, Culture=neutral, PublicKeyToken=b77a5c561934e089</value>
  </resheader>
  <resheader name="writer">
    <value>System.Resources.ResXResourceWriter, System.Windows.Forms, Version=4.0.0.0, Culture=neutral, PublicKeyToken=b77a5c561934e089</value>
  </resheader>
  <assembly alias="mscorlib" name="mscorlib, Version=4.0.0.0, Culture=neutral, PublicKeyToken=b77a5c561934e089" />
  <data name="label1.AutoSize" type="System.Boolean, mscorlib">
    <value>True</value>
  </data>
  <assembly alias="System.Windows.Forms" name="System.Windows.Forms, Version=4.0.0.0, Culture=neutral, PublicKeyToken=b77a5c561934e089" />
  <data name="label1.ImeMode" type="System.Windows.Forms.ImeMode, System.Windows.Forms">
    <value>NoControl</value>
  </data>
  <assembly alias="System.Drawing" name="System.Drawing, Version=4.0.0.0, Culture=neutral, PublicKeyToken=b03f5f7f11d50a3a" />
  <data name="label1.Location" type="System.Drawing.Point, System.Drawing">
    <value>6, 16</value>
  </data>
  <data name="label1.Size" type="System.Drawing.Size, System.Drawing">
    <value>140, 13</value>
  </data>
  <data name="label1.TabIndex" type="System.Int32, mscorlib">
    <value>0</value>
  </data>
  <data name="label1.Text" xml:space="preserve">
    <value>Probe / cutter diameter (PD)</value>
  </data>
  <data name="label1.ToolTip" xml:space="preserve">
    <value>Diameter of probing tip or cutter head to calculate zero position</value>
  </data>
  <data name="&gt;&gt;label1.Name" xml:space="preserve">
    <value>label1</value>
  </data>
  <data name="&gt;&gt;label1.Type" xml:space="preserve">
    <value>System.Windows.Forms.Label, System.Windows.Forms, Version=4.0.0.0, Culture=neutral, PublicKeyToken=b77a5c561934e089</value>
  </data>
  <data name="&gt;&gt;label1.Parent" xml:space="preserve">
    <value>gBHardware</value>
  </data>
  <data name="&gt;&gt;label1.ZOrder" xml:space="preserve">
    <value>8</value>
  </data>
  <data name="label2.AutoSize" type="System.Boolean, mscorlib">
    <value>True</value>
  </data>
  <data name="label2.ImeMode" type="System.Windows.Forms.ImeMode, System.Windows.Forms">
    <value>NoControl</value>
  </data>
  <data name="label2.Location" type="System.Drawing.Point, System.Drawing">
    <value>6, 53</value>
  </data>
  <data name="label2.Size" type="System.Drawing.Size, System.Drawing">
    <value>145, 13</value>
  </data>
  <data name="label2.TabIndex" type="System.Int32, mscorlib">
    <value>2</value>
  </data>
  <data name="label2.Text" xml:space="preserve">
    <value>Max. Probing distance (MPD)</value>
  </data>
  <data name="label2.ToolTip" xml:space="preserve">
    <value>Maximum distance to move, to find an edge</value>
  </data>
  <data name="&gt;&gt;label2.Name" xml:space="preserve">
    <value>label2</value>
  </data>
  <data name="&gt;&gt;label2.Type" xml:space="preserve">
    <value>System.Windows.Forms.Label, System.Windows.Forms, Version=4.0.0.0, Culture=neutral, PublicKeyToken=b77a5c561934e089</value>
  </data>
  <data name="&gt;&gt;label2.Parent" xml:space="preserve">
    <value>gBMovement</value>
  </data>
  <data name="&gt;&gt;label2.ZOrder" xml:space="preserve">
    <value>14</value>
  </data>
  <data name="label3.AutoSize" type="System.Boolean, mscorlib">
    <value>True</value>
  </data>
  <data name="label3.ImeMode" type="System.Windows.Forms.ImeMode, System.Windows.Forms">
    <value>NoControl</value>
  </data>
  <data name="label3.Location" type="System.Drawing.Point, System.Drawing">
    <value>6, 16</value>
  </data>
  <data name="label3.Size" type="System.Drawing.Size, System.Drawing">
    <value>88, 13</value>
  </data>
  <data name="label3.TabIndex" type="System.Int32, mscorlib">
    <value>4</value>
  </data>
  <data name="label3.Text" xml:space="preserve">
    <value>Probing feed rate</value>
  </data>
  <data name="&gt;&gt;label3.Name" xml:space="preserve">
    <value>label3</value>
  </data>
  <data name="&gt;&gt;label3.Type" xml:space="preserve">
    <value>System.Windows.Forms.Label, System.Windows.Forms, Version=4.0.0.0, Culture=neutral, PublicKeyToken=b77a5c561934e089</value>
  </data>
  <data name="&gt;&gt;label3.Parent" xml:space="preserve">
    <value>gBMovement</value>
  </data>
  <data name="&gt;&gt;label3.ZOrder" xml:space="preserve">
    <value>17</value>
  </data>
  <data name="label4.AutoSize" type="System.Boolean, mscorlib">
    <value>True</value>
  </data>
  <data name="label4.ImeMode" type="System.Windows.Forms.ImeMode, System.Windows.Forms">
    <value>NoControl</value>
  </data>
  <data name="label4.Location" type="System.Drawing.Point, System.Drawing">
    <value>6, 53</value>
  </data>
  <data name="label4.Size" type="System.Drawing.Size, System.Drawing">
    <value>114, 13</value>
  </data>
  <data name="label4.TabIndex" type="System.Int32, mscorlib">
    <value>8</value>
  </data>
  <data name="label4.Text" xml:space="preserve">
    <value>Touch plate dimension</value>
  </data>
  <data name="label4.ToolTip" xml:space="preserve">
    <value>Offset to probed zero position, caused by touch plate, gage block or aluminum foil</value>
  </data>
  <data name="&gt;&gt;label4.Name" xml:space="preserve">
    <value>label4</value>
  </data>
  <data name="&gt;&gt;label4.Type" xml:space="preserve">
    <value>System.Windows.Forms.Label, System.Windows.Forms, Version=4.0.0.0, Culture=neutral, PublicKeyToken=b77a5c561934e089</value>
  </data>
  <data name="&gt;&gt;label4.Parent" xml:space="preserve">
    <value>gBHardware</value>
  </data>
  <data name="&gt;&gt;label4.ZOrder" xml:space="preserve">
    <value>7</value>
  </data>
  <data name="cBZProbing.AutoSize" type="System.Boolean, mscorlib">
    <value>True</value>
  </data>
  <data name="cBZProbing.ImeMode" type="System.Windows.Forms.ImeMode, System.Windows.Forms">
    <value>NoControl</value>
  </data>
  <data name="cBZProbing.Location" type="System.Drawing.Point, System.Drawing">
    <value>6, 6</value>
  </data>
  <data name="cBZProbing.Size" type="System.Drawing.Size, System.Drawing">
    <value>86, 17</value>
  </data>
  <data name="cBZProbing.TabIndex" type="System.Int32, mscorlib">
    <value>1</value>
  </data>
  <data name="cBZProbing.Text" xml:space="preserve">
    <value>Probe Z also</value>
  </data>
  <data name="cBZProbing.ToolTip" xml:space="preserve">
    <value>Probe Z finally, after successful edge or corner probing</value>
  </data>
  <data name="&gt;&gt;cBZProbing.Name" xml:space="preserve">
    <value>cBZProbing</value>
  </data>
  <data name="&gt;&gt;cBZProbing.Type" xml:space="preserve">
    <value>System.Windows.Forms.CheckBox, System.Windows.Forms, Version=4.0.0.0, Culture=neutral, PublicKeyToken=b77a5c561934e089</value>
  </data>
  <data name="&gt;&gt;cBZProbing.Parent" xml:space="preserve">
    <value>tabPage1</value>
  </data>
  <data name="&gt;&gt;cBZProbing.ZOrder" xml:space="preserve">
    <value>20</value>
  </data>
  <data name="label7.AutoSize" type="System.Boolean, mscorlib">
    <value>True</value>
  </data>
  <data name="label7.ImeMode" type="System.Windows.Forms.ImeMode, System.Windows.Forms">
    <value>NoControl</value>
  </data>
  <data name="label7.Location" type="System.Drawing.Point, System.Drawing">
    <value>262, 37</value>
  </data>
  <data name="label7.Size" type="System.Drawing.Size, System.Drawing">
    <value>14, 13</value>
  </data>
  <data name="label7.TabIndex" type="System.Int32, mscorlib">
    <value>25</value>
  </data>
  <data name="label7.Text" xml:space="preserve">
    <value>Z</value>
  </data>
  <data name="label6.AutoSize" type="System.Boolean, mscorlib">
    <value>True</value>
  </data>
  <data name="label6.ImeMode" type="System.Windows.Forms.ImeMode, System.Windows.Forms">
    <value>NoControl</value>
  </data>
  <data name="label6.Location" type="System.Drawing.Point, System.Drawing">
    <value>212, 37</value>
  </data>
  <data name="label6.Size" type="System.Drawing.Size, System.Drawing">
    <value>14, 13</value>
  </data>
  <data name="label6.TabIndex" type="System.Int32, mscorlib">
    <value>24</value>
  </data>
  <data name="label6.Text" xml:space="preserve">
    <value>Y</value>
  </data>
  <data name="label5.AutoSize" type="System.Boolean, mscorlib">
    <value>True</value>
  </data>
  <data name="label5.ImeMode" type="System.Windows.Forms.ImeMode, System.Windows.Forms">
    <value>NoControl</value>
  </data>
  <data name="label5.Location" type="System.Drawing.Point, System.Drawing">
    <value>162, 37</value>
  </data>
  <data name="label5.Size" type="System.Drawing.Size, System.Drawing">
    <value>14, 13</value>
  </data>
  <data name="label5.TabIndex" type="System.Int32, mscorlib">
    <value>23</value>
  </data>
  <data name="label5.Text" xml:space="preserve">
    <value>X</value>
  </data>
  <data name="nUDProbeDiameter.Location" type="System.Drawing.Point, System.Drawing">
    <value>150, 14</value>
  </data>
  <data name="nUDProbeDiameter.Size" type="System.Drawing.Size, System.Drawing">
    <value>50, 20</value>
  </data>
  <data name="nUDProbeDiameter.TabIndex" type="System.Int32, mscorlib">
    <value>1</value>
  </data>
  <data name="nUDProbeDiameter.TextAlign" type="System.Windows.Forms.HorizontalAlignment, System.Windows.Forms">
    <value>Right</value>
  </data>
  <data name="nUDProbeDiameter.ToolTip" xml:space="preserve">
    <value>Diameter of probing tip or cutter head to calculate zero position</value>
  </data>
  <data name="nUDOffsetX.Location" type="System.Drawing.Point, System.Drawing">
    <value>150, 51</value>
  </data>
  <data name="nUDOffsetX.Size" type="System.Drawing.Size, System.Drawing">
    <value>50, 20</value>
  </data>
  <data name="nUDOffsetX.TabIndex" type="System.Int32, mscorlib">
    <value>9</value>
  </data>
  <data name="nUDOffsetX.TextAlign" type="System.Windows.Forms.HorizontalAlignment, System.Windows.Forms">
    <value>Right</value>
  </data>
  <data name="nUDOffsetX.ToolTip" xml:space="preserve">
    <value>Offset to probed zero position, caused by gage block or aluminum foil</value>
  </data>
  <data name="nUDOffsetY.Location" type="System.Drawing.Point, System.Drawing">
    <value>200, 51</value>
  </data>
  <data name="nUDOffsetY.Size" type="System.Drawing.Size, System.Drawing">
    <value>50, 20</value>
  </data>
  <data name="nUDOffsetY.TabIndex" type="System.Int32, mscorlib">
    <value>10</value>
  </data>
  <data name="nUDOffsetY.TextAlign" type="System.Windows.Forms.HorizontalAlignment, System.Windows.Forms">
    <value>Right</value>
  </data>
  <data name="nUDOffsetY.ToolTip" xml:space="preserve">
    <value>Offset to probed zero position, caused by gage block or aluminum foil</value>
  </data>
  <data name="nUDOffsetZ.Location" type="System.Drawing.Point, System.Drawing">
    <value>250, 51</value>
  </data>
  <data name="nUDOffsetZ.Size" type="System.Drawing.Size, System.Drawing">
    <value>50, 20</value>
  </data>
  <data name="nUDOffsetZ.TabIndex" type="System.Int32, mscorlib">
    <value>11</value>
  </data>
  <data name="nUDOffsetZ.TextAlign" type="System.Windows.Forms.HorizontalAlignment, System.Windows.Forms">
    <value>Right</value>
  </data>
  <data name="nUDOffsetZ.ToolTip" xml:space="preserve">
    <value>Offset to probed zero position, caused by gage block or aluminum foil</value>
  </data>
<<<<<<< HEAD
  <data name="&gt;&gt;nUDOffsetZ.Name" xml:space="preserve">
    <value>nUDOffsetZ</value>
  </data>
  <data name="&gt;&gt;nUDOffsetZ.Type" xml:space="preserve">
    <value>System.Windows.Forms.NumericUpDown, System.Windows.Forms, Version=4.0.0.0, Culture=neutral, PublicKeyToken=b77a5c561934e089</value>
  </data>
  <data name="&gt;&gt;nUDOffsetZ.Parent" xml:space="preserve">
    <value>gBHardware</value>
  </data>
  <data name="&gt;&gt;nUDOffsetZ.ZOrder" xml:space="preserve">
    <value>6</value>
  </data>
  <data name="gBHardware.Location" type="System.Drawing.Point, System.Drawing">
    <value>3, 3</value>
  </data>
  <data name="gBHardware.Size" type="System.Drawing.Size, System.Drawing">
    <value>304, 79</value>
  </data>
  <data name="gBHardware.TabIndex" type="System.Int32, mscorlib">
    <value>22</value>
  </data>
  <data name="gBHardware.Text" xml:space="preserve">
    <value>Hardware dimensions</value>
  </data>
  <data name="&gt;&gt;gBHardware.Name" xml:space="preserve">
    <value>gBHardware</value>
  </data>
  <data name="&gt;&gt;gBHardware.Type" xml:space="preserve">
    <value>System.Windows.Forms.GroupBox, System.Windows.Forms, Version=4.0.0.0, Culture=neutral, PublicKeyToken=b77a5c561934e089</value>
  </data>
  <data name="&gt;&gt;gBHardware.Parent" xml:space="preserve">
    <value>$this</value>
  </data>
  <data name="&gt;&gt;gBHardware.ZOrder" xml:space="preserve">
    <value>3</value>
  </data>
=======
>>>>>>> 81be28d6
  <data name="label14.AutoSize" type="System.Boolean, mscorlib">
    <value>True</value>
  </data>
  <data name="label14.ImeMode" type="System.Windows.Forms.ImeMode, System.Windows.Forms">
    <value>NoControl</value>
  </data>
  <data name="label14.Location" type="System.Drawing.Point, System.Drawing">
    <value>6, 75</value>
  </data>
  <data name="label14.Size" type="System.Drawing.Size, System.Drawing">
    <value>138, 13</value>
  </data>
  <data name="label14.TabIndex" type="System.Int32, mscorlib">
    <value>29</value>
  </data>
  <data name="label14.Text" xml:space="preserve">
    <value>Safe distance               (SD)</value>
  </data>
  <data name="label14.ToolTip" xml:space="preserve">
    <value>Retract by this distance after success probing</value>
  </data>
  <data name="&gt;&gt;label14.Name" xml:space="preserve">
    <value>label14</value>
  </data>
  <data name="&gt;&gt;label14.Type" xml:space="preserve">
    <value>System.Windows.Forms.Label, System.Windows.Forms, Version=4.0.0.0, Culture=neutral, PublicKeyToken=b77a5c561934e089</value>
  </data>
  <data name="&gt;&gt;label14.Parent" xml:space="preserve">
    <value>gBMovement</value>
  </data>
  <data name="&gt;&gt;label14.ZOrder" xml:space="preserve">
    <value>15</value>
  </data>
  <data name="lblProbeFinal.AutoSize" type="System.Boolean, mscorlib">
    <value>True</value>
  </data>
  <data name="lblProbeFinal.ImeMode" type="System.Windows.Forms.ImeMode, System.Windows.Forms">
    <value>NoControl</value>
  </data>
  <data name="lblProbeFinal.Location" type="System.Drawing.Point, System.Drawing">
    <value>6, 97</value>
  </data>
  <data name="lblProbeFinal.Size" type="System.Drawing.Size, System.Drawing">
    <value>130, 13</value>
  </data>
  <data name="lblProbeFinal.TabIndex" type="System.Int32, mscorlib">
    <value>36</value>
  </data>
  <data name="lblProbeFinal.Text" xml:space="preserve">
    <value>Final position after probing</value>
  </data>
  <data name="lblProbeFinal.ToolTip" xml:space="preserve">
    <value>Finally move to this position</value>
  </data>
  <data name="lblProbeFinal.Visible" type="System.Boolean, mscorlib">
    <value>False</value>
  </data>
  <data name="&gt;&gt;lblProbeFinal.Name" xml:space="preserve">
    <value>lblProbeFinal</value>
  </data>
  <data name="&gt;&gt;lblProbeFinal.Type" xml:space="preserve">
    <value>System.Windows.Forms.Label, System.Windows.Forms, Version=4.0.0.0, Culture=neutral, PublicKeyToken=b77a5c561934e089</value>
  </data>
  <data name="&gt;&gt;lblProbeFinal.Parent" xml:space="preserve">
    <value>gBMovement</value>
  </data>
  <data name="&gt;&gt;lblProbeFinal.ZOrder" xml:space="preserve">
    <value>16</value>
  </data>
  <data name="nUDWorkpieceDiameter.Location" type="System.Drawing.Point, System.Drawing">
    <value>126, 6</value>
  </data>
  <data name="nUDWorkpieceDiameter.Size" type="System.Drawing.Size, System.Drawing">
    <value>60, 20</value>
  </data>
  <data name="nUDWorkpieceDiameter.TabIndex" type="System.Int32, mscorlib">
    <value>26</value>
  </data>
  <data name="nUDWorkpieceDiameter.TextAlign" type="System.Windows.Forms.HorizontalAlignment, System.Windows.Forms">
    <value>Right</value>
  </data>
  <data name="nUDWorkpieceDiameter.ToolTip" xml:space="preserve">
    <value>Diameter of workpiece to determine probing distance</value>
  </data>
  <data name="&gt;&gt;nUDWorkpieceDiameter.Name" xml:space="preserve">
    <value>nUDWorkpieceDiameter</value>
  </data>
  <data name="&gt;&gt;nUDWorkpieceDiameter.Type" xml:space="preserve">
    <value>System.Windows.Forms.NumericUpDown, System.Windows.Forms, Version=4.0.0.0, Culture=neutral, PublicKeyToken=b77a5c561934e089</value>
  </data>
  <data name="&gt;&gt;nUDWorkpieceDiameter.Parent" xml:space="preserve">
    <value>tabPage2</value>
  </data>
  <data name="&gt;&gt;nUDWorkpieceDiameter.ZOrder" xml:space="preserve">
    <value>5</value>
  </data>
  <data name="nUDProbeFinalZ.Location" type="System.Drawing.Point, System.Drawing">
    <value>250, 95</value>
  </data>
  <data name="nUDProbeFinalZ.Size" type="System.Drawing.Size, System.Drawing">
    <value>50, 20</value>
  </data>
  <data name="nUDProbeFinalZ.TabIndex" type="System.Int32, mscorlib">
    <value>39</value>
  </data>
  <data name="nUDProbeFinalZ.TextAlign" type="System.Windows.Forms.HorizontalAlignment, System.Windows.Forms">
    <value>Right</value>
  </data>
  <data name="nUDProbeFinalZ.ToolTip" xml:space="preserve">
    <value>Finally move to this position</value>
  </data>
  <data name="nUDProbeFinalZ.Visible" type="System.Boolean, mscorlib">
    <value>False</value>
  </data>
  <data name="&gt;&gt;nUDProbeFinalZ.Name" xml:space="preserve">
    <value>nUDProbeFinalZ</value>
  </data>
  <data name="&gt;&gt;nUDProbeFinalZ.Type" xml:space="preserve">
    <value>System.Windows.Forms.NumericUpDown, System.Windows.Forms, Version=4.0.0.0, Culture=neutral, PublicKeyToken=b77a5c561934e089</value>
  </data>
  <data name="&gt;&gt;nUDProbeFinalZ.Parent" xml:space="preserve">
    <value>gBMovement</value>
  </data>
  <data name="&gt;&gt;nUDProbeFinalZ.ZOrder" xml:space="preserve">
    <value>1</value>
  </data>
  <data name="nUDProbeFinalY.Location" type="System.Drawing.Point, System.Drawing">
    <value>200, 95</value>
  </data>
  <data name="nUDProbeFinalY.Size" type="System.Drawing.Size, System.Drawing">
    <value>50, 20</value>
  </data>
  <data name="nUDProbeFinalY.TabIndex" type="System.Int32, mscorlib">
    <value>38</value>
  </data>
  <data name="nUDProbeFinalY.TextAlign" type="System.Windows.Forms.HorizontalAlignment, System.Windows.Forms">
    <value>Right</value>
  </data>
  <data name="nUDProbeFinalY.ToolTip" xml:space="preserve">
    <value>Finally move to this position</value>
  </data>
  <data name="nUDProbeFinalY.Visible" type="System.Boolean, mscorlib">
    <value>False</value>
  </data>
  <data name="&gt;&gt;nUDProbeFinalY.Name" xml:space="preserve">
    <value>nUDProbeFinalY</value>
  </data>
  <data name="&gt;&gt;nUDProbeFinalY.Type" xml:space="preserve">
    <value>System.Windows.Forms.NumericUpDown, System.Windows.Forms, Version=4.0.0.0, Culture=neutral, PublicKeyToken=b77a5c561934e089</value>
  </data>
  <data name="&gt;&gt;nUDProbeFinalY.Parent" xml:space="preserve">
    <value>gBMovement</value>
  </data>
  <data name="&gt;&gt;nUDProbeFinalY.ZOrder" xml:space="preserve">
    <value>2</value>
  </data>
  <data name="nUDProbeFinalX.Location" type="System.Drawing.Point, System.Drawing">
    <value>150, 95</value>
  </data>
  <data name="nUDProbeFinalX.Size" type="System.Drawing.Size, System.Drawing">
    <value>50, 20</value>
  </data>
  <data name="nUDProbeFinalX.TabIndex" type="System.Int32, mscorlib">
    <value>37</value>
  </data>
  <data name="nUDProbeFinalX.TextAlign" type="System.Windows.Forms.HorizontalAlignment, System.Windows.Forms">
    <value>Right</value>
  </data>
  <data name="nUDProbeFinalX.ToolTip" xml:space="preserve">
    <value>Finally move to this position</value>
  </data>
  <data name="nUDProbeFinalX.Visible" type="System.Boolean, mscorlib">
    <value>False</value>
  </data>
  <data name="&gt;&gt;nUDProbeFinalX.Name" xml:space="preserve">
    <value>nUDProbeFinalX</value>
  </data>
  <data name="&gt;&gt;nUDProbeFinalX.Type" xml:space="preserve">
    <value>System.Windows.Forms.NumericUpDown, System.Windows.Forms, Version=4.0.0.0, Culture=neutral, PublicKeyToken=b77a5c561934e089</value>
  </data>
  <data name="&gt;&gt;nUDProbeFinalX.Parent" xml:space="preserve">
    <value>gBMovement</value>
  </data>
  <data name="&gt;&gt;nUDProbeFinalX.ZOrder" xml:space="preserve">
    <value>3</value>
  </data>
  <data name="nUDProbeSaveZ.Location" type="System.Drawing.Point, System.Drawing">
    <value>250, 73</value>
  </data>
  <data name="nUDProbeSaveZ.Size" type="System.Drawing.Size, System.Drawing">
    <value>50, 20</value>
  </data>
  <data name="nUDProbeSaveZ.TabIndex" type="System.Int32, mscorlib">
    <value>32</value>
  </data>
  <data name="nUDProbeSaveZ.TextAlign" type="System.Windows.Forms.HorizontalAlignment, System.Windows.Forms">
    <value>Right</value>
  </data>
  <data name="nUDProbeSaveZ.ToolTip" xml:space="preserve">
    <value>Retract by this distance after success probing</value>
  </data>
  <data name="&gt;&gt;nUDProbeSaveZ.Name" xml:space="preserve">
    <value>nUDProbeSaveZ</value>
  </data>
  <data name="&gt;&gt;nUDProbeSaveZ.Type" xml:space="preserve">
    <value>System.Windows.Forms.NumericUpDown, System.Windows.Forms, Version=4.0.0.0, Culture=neutral, PublicKeyToken=b77a5c561934e089</value>
  </data>
  <data name="&gt;&gt;nUDProbeSaveZ.Parent" xml:space="preserve">
    <value>gBMovement</value>
  </data>
  <data name="&gt;&gt;nUDProbeSaveZ.ZOrder" xml:space="preserve">
    <value>4</value>
  </data>
  <data name="nUDProbeSaveY.Location" type="System.Drawing.Point, System.Drawing">
    <value>200, 73</value>
  </data>
  <data name="nUDProbeSaveY.Size" type="System.Drawing.Size, System.Drawing">
    <value>50, 20</value>
  </data>
  <data name="nUDProbeSaveY.TabIndex" type="System.Int32, mscorlib">
    <value>31</value>
  </data>
  <data name="nUDProbeSaveY.TextAlign" type="System.Windows.Forms.HorizontalAlignment, System.Windows.Forms">
    <value>Right</value>
  </data>
  <data name="nUDProbeSaveY.ToolTip" xml:space="preserve">
    <value>Retract by this distance after success probing</value>
  </data>
  <data name="&gt;&gt;nUDProbeSaveY.Name" xml:space="preserve">
    <value>nUDProbeSaveY</value>
  </data>
  <data name="&gt;&gt;nUDProbeSaveY.Type" xml:space="preserve">
    <value>System.Windows.Forms.NumericUpDown, System.Windows.Forms, Version=4.0.0.0, Culture=neutral, PublicKeyToken=b77a5c561934e089</value>
  </data>
  <data name="&gt;&gt;nUDProbeSaveY.Parent" xml:space="preserve">
    <value>gBMovement</value>
  </data>
  <data name="&gt;&gt;nUDProbeSaveY.ZOrder" xml:space="preserve">
    <value>5</value>
  </data>
  <data name="nUDProbeSaveX.Location" type="System.Drawing.Point, System.Drawing">
    <value>150, 73</value>
  </data>
  <data name="nUDProbeSaveX.Size" type="System.Drawing.Size, System.Drawing">
    <value>50, 20</value>
  </data>
  <data name="nUDProbeSaveX.TabIndex" type="System.Int32, mscorlib">
    <value>30</value>
  </data>
  <data name="nUDProbeSaveX.TextAlign" type="System.Windows.Forms.HorizontalAlignment, System.Windows.Forms">
    <value>Right</value>
  </data>
  <data name="nUDProbeSaveX.ToolTip" xml:space="preserve">
    <value>Retract by this distance after success probing</value>
  </data>
  <data name="&gt;&gt;nUDProbeSaveX.Name" xml:space="preserve">
    <value>nUDProbeSaveX</value>
  </data>
  <data name="&gt;&gt;nUDProbeSaveX.Type" xml:space="preserve">
    <value>System.Windows.Forms.NumericUpDown, System.Windows.Forms, Version=4.0.0.0, Culture=neutral, PublicKeyToken=b77a5c561934e089</value>
  </data>
  <data name="&gt;&gt;nUDProbeSaveX.Parent" xml:space="preserve">
    <value>gBMovement</value>
  </data>
  <data name="&gt;&gt;nUDProbeSaveX.ZOrder" xml:space="preserve">
    <value>6</value>
  </data>
  <data name="nUDProbeTravelZ.Location" type="System.Drawing.Point, System.Drawing">
    <value>250, 51</value>
  </data>
  <data name="nUDProbeTravelZ.Size" type="System.Drawing.Size, System.Drawing">
    <value>50, 20</value>
  </data>
  <data name="nUDProbeTravelZ.TabIndex" type="System.Int32, mscorlib">
    <value>5</value>
  </data>
  <data name="nUDProbeTravelZ.TextAlign" type="System.Windows.Forms.HorizontalAlignment, System.Windows.Forms">
    <value>Right</value>
  </data>
  <data name="nUDProbeTravelZ.ToolTip" xml:space="preserve">
    <value>Maximum distance to move, to find an edge</value>
  </data>
  <data name="&gt;&gt;nUDProbeTravelZ.Name" xml:space="preserve">
    <value>nUDProbeTravelZ</value>
  </data>
  <data name="&gt;&gt;nUDProbeTravelZ.Type" xml:space="preserve">
    <value>System.Windows.Forms.NumericUpDown, System.Windows.Forms, Version=4.0.0.0, Culture=neutral, PublicKeyToken=b77a5c561934e089</value>
  </data>
  <data name="&gt;&gt;nUDProbeTravelZ.Parent" xml:space="preserve">
    <value>gBMovement</value>
  </data>
  <data name="&gt;&gt;nUDProbeTravelZ.ZOrder" xml:space="preserve">
    <value>8</value>
  </data>
  <data name="nUDProbeTravelY.Location" type="System.Drawing.Point, System.Drawing">
    <value>200, 51</value>
  </data>
  <data name="nUDProbeTravelY.Size" type="System.Drawing.Size, System.Drawing">
    <value>50, 20</value>
  </data>
  <data name="nUDProbeTravelY.TabIndex" type="System.Int32, mscorlib">
    <value>4</value>
  </data>
  <data name="nUDProbeTravelY.TextAlign" type="System.Windows.Forms.HorizontalAlignment, System.Windows.Forms">
    <value>Right</value>
  </data>
  <data name="nUDProbeTravelY.ToolTip" xml:space="preserve">
    <value>Maximum distance to move, to find an edge</value>
  </data>
  <data name="&gt;&gt;nUDProbeTravelY.Name" xml:space="preserve">
    <value>nUDProbeTravelY</value>
  </data>
  <data name="&gt;&gt;nUDProbeTravelY.Type" xml:space="preserve">
    <value>System.Windows.Forms.NumericUpDown, System.Windows.Forms, Version=4.0.0.0, Culture=neutral, PublicKeyToken=b77a5c561934e089</value>
  </data>
  <data name="&gt;&gt;nUDProbeTravelY.Parent" xml:space="preserve">
    <value>gBMovement</value>
  </data>
  <data name="&gt;&gt;nUDProbeTravelY.ZOrder" xml:space="preserve">
    <value>11</value>
  </data>
  <data name="nUDProbeTravelX.Location" type="System.Drawing.Point, System.Drawing">
    <value>150, 51</value>
  </data>
  <data name="nUDProbeTravelX.Size" type="System.Drawing.Size, System.Drawing">
    <value>50, 20</value>
  </data>
  <data name="nUDProbeTravelX.TabIndex" type="System.Int32, mscorlib">
    <value>3</value>
  </data>
  <data name="nUDProbeTravelX.TextAlign" type="System.Windows.Forms.HorizontalAlignment, System.Windows.Forms">
    <value>Right</value>
  </data>
  <data name="nUDProbeTravelX.ToolTip" xml:space="preserve">
    <value>Maximum distance to move, to find an edge</value>
  </data>
  <data name="&gt;&gt;nUDProbeTravelX.Name" xml:space="preserve">
    <value>nUDProbeTravelX</value>
  </data>
  <data name="&gt;&gt;nUDProbeTravelX.Type" xml:space="preserve">
    <value>System.Windows.Forms.NumericUpDown, System.Windows.Forms, Version=4.0.0.0, Culture=neutral, PublicKeyToken=b77a5c561934e089</value>
  </data>
  <data name="&gt;&gt;nUDProbeTravelX.Parent" xml:space="preserve">
    <value>gBMovement</value>
  </data>
  <data name="&gt;&gt;nUDProbeTravelX.ZOrder" xml:space="preserve">
    <value>13</value>
  </data>
  <data name="rBCF2.Appearance" type="System.Windows.Forms.Appearance, System.Windows.Forms">
    <value>Button</value>
  </data>
  <data name="rBCF2.FlatStyle" type="System.Windows.Forms.FlatStyle, System.Windows.Forms">
    <value>Flat</value>
  </data>
  <data name="rBCF2.ImeMode" type="System.Windows.Forms.ImeMode, System.Windows.Forms">
    <value>NoControl</value>
  </data>
  <data name="rBCF2.Location" type="System.Drawing.Point, System.Drawing">
    <value>96, 62</value>
  </data>
  <data name="rBCF2.Size" type="System.Drawing.Size, System.Drawing">
    <value>90, 90</value>
  </data>
  <data name="rBCF2.TabIndex" type="System.Int32, mscorlib">
    <value>35</value>
  </data>
  <data name="rBCF2.TextAlign" type="System.Drawing.ContentAlignment, System.Drawing">
    <value>BottomRight</value>
  </data>
  <data name="rBCF2.ToolTip" xml:space="preserve">
    <value>Find center and set 0;0
Z up = Z start + Z probing
Finally move to center
</value>
  </data>
  <data name="&gt;&gt;rBCF2.Name" xml:space="preserve">
    <value>rBCF2</value>
  </data>
  <data name="&gt;&gt;rBCF2.Type" xml:space="preserve">
    <value>System.Windows.Forms.RadioButton, System.Windows.Forms, Version=4.0.0.0, Culture=neutral, PublicKeyToken=b77a5c561934e089</value>
  </data>
  <data name="&gt;&gt;rBCF2.Parent" xml:space="preserve">
    <value>tabPage2</value>
  </data>
  <data name="&gt;&gt;rBCF2.ZOrder" xml:space="preserve">
    <value>12</value>
  </data>
  <data name="rBCF1.Appearance" type="System.Windows.Forms.Appearance, System.Windows.Forms">
    <value>Button</value>
  </data>
  <data name="rBCF1.FlatStyle" type="System.Windows.Forms.FlatStyle, System.Windows.Forms">
    <value>Flat</value>
  </data>
  <data name="rBCF1.ImeMode" type="System.Windows.Forms.ImeMode, System.Windows.Forms">
    <value>NoControl</value>
  </data>
  <data name="rBCF1.Location" type="System.Drawing.Point, System.Drawing">
    <value>6, 62</value>
  </data>
  <data name="rBCF1.Size" type="System.Drawing.Size, System.Drawing">
    <value>90, 90</value>
  </data>
  <data name="rBCF1.TabIndex" type="System.Int32, mscorlib">
    <value>34</value>
  </data>
  <data name="rBCF1.TextAlign" type="System.Drawing.ContentAlignment, System.Drawing">
    <value>BottomRight</value>
  </data>
  <data name="rBCF1.ToolTip" xml:space="preserve">
    <value>Find center and set 0;0
Finally move to center</value>
  </data>
  <data name="&gt;&gt;rBCF1.Name" xml:space="preserve">
    <value>rBCF1</value>
  </data>
  <data name="&gt;&gt;rBCF1.Type" xml:space="preserve">
    <value>System.Windows.Forms.RadioButton, System.Windows.Forms, Version=4.0.0.0, Culture=neutral, PublicKeyToken=b77a5c561934e089</value>
  </data>
  <data name="&gt;&gt;rBCF1.Parent" xml:space="preserve">
    <value>tabPage2</value>
  </data>
  <data name="&gt;&gt;rBCF1.ZOrder" xml:space="preserve">
    <value>13</value>
  </data>
  <data name="btnGetAngleEF.ImeMode" type="System.Windows.Forms.ImeMode, System.Windows.Forms">
    <value>NoControl</value>
  </data>
  <data name="btnGetAngleEF.Location" type="System.Drawing.Point, System.Drawing">
    <value>6, 236</value>
  </data>
  <data name="btnGetAngleEF.Size" type="System.Drawing.Size, System.Drawing">
    <value>180, 23</value>
  </data>
  <data name="btnGetAngleEF.TabIndex" type="System.Int32, mscorlib">
    <value>37</value>
  </data>
  <data name="btnGetAngleEF.Text" xml:space="preserve">
    <value>Rotate G-Code by angle</value>
  </data>
  <data name="btnGetAngleEF.ToolTip" xml:space="preserve">
    <value>Correction angle will be calculated form vertical (X probing) or horizontal edge (Y probing) of workpiece</value>
  </data>
  <data name="&gt;&gt;btnGetAngleEF.Name" xml:space="preserve">
    <value>btnGetAngleEF</value>
  </data>
  <data name="&gt;&gt;btnGetAngleEF.Type" xml:space="preserve">
    <value>System.Windows.Forms.Button, System.Windows.Forms, Version=4.0.0.0, Culture=neutral, PublicKeyToken=b77a5c561934e089</value>
  </data>
  <data name="&gt;&gt;btnGetAngleEF.Parent" xml:space="preserve">
    <value>tabPage1</value>
  </data>
  <data name="&gt;&gt;btnGetAngleEF.ZOrder" xml:space="preserve">
    <value>1</value>
  </data>
  <data name="tBAngle.Location" type="System.Drawing.Point, System.Drawing">
    <value>6, 214</value>
  </data>
  <data name="tBAngle.Size" type="System.Drawing.Size, System.Drawing">
    <value>40, 20</value>
  </data>
  <data name="tBAngle.TabIndex" type="System.Int32, mscorlib">
    <value>36</value>
  </data>
  <data name="tBAngle.Text" xml:space="preserve">
    <value>0,00</value>
  </data>
  <data name="tBAngle.TextAlign" type="System.Windows.Forms.HorizontalAlignment, System.Windows.Forms">
    <value>Right</value>
  </data>
  <data name="tBAngle.ToolTip" xml:space="preserve">
    <value>Correction angle will be calculated form vertical (X probing) or horizontal edge (Y probing) of workpiece</value>
  </data>
  <data name="&gt;&gt;tBAngle.Name" xml:space="preserve">
    <value>tBAngle</value>
  </data>
  <data name="&gt;&gt;tBAngle.Type" xml:space="preserve">
    <value>System.Windows.Forms.TextBox, System.Windows.Forms, Version=4.0.0.0, Culture=neutral, PublicKeyToken=b77a5c561934e089</value>
  </data>
  <data name="&gt;&gt;tBAngle.Parent" xml:space="preserve">
    <value>tabPage1</value>
  </data>
  <data name="&gt;&gt;tBAngle.ZOrder" xml:space="preserve">
    <value>2</value>
  </data>
  <data name="cBSetCoordTL.Location" type="System.Drawing.Point, System.Drawing">
    <value>6, 113</value>
  </data>
  <data name="cBSetCoordTL.Size" type="System.Drawing.Size, System.Drawing">
    <value>184, 44</value>
  </data>
  <data name="cBSetCoordTL.TabIndex" type="System.Int32, mscorlib">
    <value>44</value>
  </data>
  <data name="cBSetCoordTL.Text" xml:space="preserve">
    <value>Set G92 Z coord. for 1st tool</value>
  </data>
  <data name="cBSetCoordTL.ToolTip" xml:space="preserve">
    <value>Set G92 Z</value>
  </data>
  <data name="&gt;&gt;cBSetCoordTL.Name" xml:space="preserve">
    <value>cBSetCoordTL</value>
  </data>
  <data name="&gt;&gt;cBSetCoordTL.Type" xml:space="preserve">
    <value>System.Windows.Forms.CheckBox, System.Windows.Forms, Version=4.0.0.0, Culture=neutral, PublicKeyToken=b77a5c561934e089</value>
  </data>
  <data name="&gt;&gt;cBSetCoordTL.Parent" xml:space="preserve">
    <value>tabPage3</value>
  </data>
  <data name="&gt;&gt;cBSetCoordTL.ZOrder" xml:space="preserve">
    <value>10</value>
  </data>
  <data name="btnSaveTL.Location" type="System.Drawing.Point, System.Drawing">
    <value>6, 163</value>
  </data>
  <data name="btnSaveTL.Size" type="System.Drawing.Size, System.Drawing">
    <value>144, 59</value>
  </data>
  <data name="btnSaveTL.TabIndex" type="System.Int32, mscorlib">
    <value>45</value>
  </data>
  <data name="btnSaveTL.Text" xml:space="preserve">
    <value>Move Z to safe pos.</value>
  </data>
  <data name="btnSaveTL.ToolTip" xml:space="preserve">
    <value>Use G90 absolute coordinate</value>
  </data>
  <data name="&gt;&gt;btnSaveTL.Name" xml:space="preserve">
    <value>btnSaveTL</value>
  </data>
  <data name="&gt;&gt;btnSaveTL.Type" xml:space="preserve">
    <value>System.Windows.Forms.Button, System.Windows.Forms, Version=4.0.0.0, Culture=neutral, PublicKeyToken=b77a5c561934e089</value>
  </data>
  <data name="&gt;&gt;btnSaveTL.Parent" xml:space="preserve">
    <value>tabPage3</value>
  </data>
  <data name="&gt;&gt;btnSaveTL.ZOrder" xml:space="preserve">
    <value>0</value>
  </data>
  <data name="cBSetCenterZero.AutoSize" type="System.Boolean, mscorlib">
    <value>True</value>
  </data>
  <data name="cBSetCenterZero.Location" type="System.Drawing.Point, System.Drawing">
    <value>126, 6</value>
  </data>
  <data name="cBSetCenterZero.Size" type="System.Drawing.Size, System.Drawing">
    <value>132, 17</value>
  </data>
  <data name="cBSetCenterZero.TabIndex" type="System.Int32, mscorlib">
    <value>38</value>
  </data>
  <data name="cBSetCenterZero.Text" xml:space="preserve">
    <value>Set tool center as zero</value>
  </data>
  <data name="cBSetCenterZero.ToolTip" xml:space="preserve">
    <value>If checked, the tool (probe / cutter) center defines the zero position.
Usually the border of the tool (probe / cutter) is used to define zero.
</value>
  </data>
  <data name="&gt;&gt;cBSetCenterZero.Name" xml:space="preserve">
    <value>cBSetCenterZero</value>
  </data>
  <data name="&gt;&gt;cBSetCenterZero.Type" xml:space="preserve">
    <value>System.Windows.Forms.CheckBox, System.Windows.Forms, Version=4.0.0.0, Culture=neutral, PublicKeyToken=b77a5c561934e089</value>
  </data>
  <data name="&gt;&gt;cBSetCenterZero.Parent" xml:space="preserve">
    <value>tabPage1</value>
  </data>
  <data name="&gt;&gt;cBSetCenterZero.ZOrder" xml:space="preserve">
    <value>0</value>
  </data>
  <data name="nUDFindCenterAngle.Location" type="System.Drawing.Point, System.Drawing">
    <value>138, 189</value>
  </data>
  <data name="nUDFindCenterAngle.Size" type="System.Drawing.Size, System.Drawing">
    <value>48, 20</value>
  </data>
  <data name="nUDFindCenterAngle.TabIndex" type="System.Int32, mscorlib">
    <value>44</value>
  </data>
  <data name="nUDFindCenterAngle.TextAlign" type="System.Windows.Forms.HorizontalAlignment, System.Windows.Forms">
    <value>Right</value>
  </data>
  <data name="nUDFindCenterAngle.ToolTip" xml:space="preserve">
    <value>Angle in deg. to rotate probing directions</value>
  </data>
  <data name="&gt;&gt;nUDFindCenterAngle.Name" xml:space="preserve">
    <value>nUDFindCenterAngle</value>
  </data>
  <data name="&gt;&gt;nUDFindCenterAngle.Type" xml:space="preserve">
    <value>System.Windows.Forms.NumericUpDown, System.Windows.Forms, Version=4.0.0.0, Culture=neutral, PublicKeyToken=b77a5c561934e089</value>
  </data>
  <data name="&gt;&gt;nUDFindCenterAngle.Parent" xml:space="preserve">
    <value>tabPage2</value>
  </data>
  <data name="&gt;&gt;nUDFindCenterAngle.ZOrder" xml:space="preserve">
    <value>4</value>
<<<<<<< HEAD
=======
  </data>
  <data name="&gt;&gt;nUDProbeFeedZ.Name" xml:space="preserve">
    <value>nUDProbeFeedZ</value>
  </data>
  <data name="&gt;&gt;nUDProbeFeedZ.Type" xml:space="preserve">
    <value>System.Windows.Forms.NumericUpDown, System.Windows.Forms, Version=4.0.0.0, Culture=neutral, PublicKeyToken=b77a5c561934e089</value>
  </data>
  <data name="&gt;&gt;nUDProbeFeedZ.Parent" xml:space="preserve">
    <value>gBMovement</value>
  </data>
  <data name="&gt;&gt;nUDProbeFeedZ.ZOrder" xml:space="preserve">
    <value>0</value>
  </data>
  <data name="&gt;&gt;label8.Name" xml:space="preserve">
    <value>label8</value>
  </data>
  <data name="&gt;&gt;label8.Type" xml:space="preserve">
    <value>System.Windows.Forms.Label, System.Windows.Forms, Version=4.0.0.0, Culture=neutral, PublicKeyToken=b77a5c561934e089</value>
  </data>
  <data name="&gt;&gt;label8.Parent" xml:space="preserve">
    <value>gBMovement</value>
  </data>
  <data name="&gt;&gt;label8.ZOrder" xml:space="preserve">
    <value>7</value>
  </data>
  <data name="&gt;&gt;label9.Name" xml:space="preserve">
    <value>label9</value>
  </data>
  <data name="&gt;&gt;label9.Type" xml:space="preserve">
    <value>System.Windows.Forms.Label, System.Windows.Forms, Version=4.0.0.0, Culture=neutral, PublicKeyToken=b77a5c561934e089</value>
  </data>
  <data name="&gt;&gt;label9.Parent" xml:space="preserve">
    <value>gBMovement</value>
  </data>
  <data name="&gt;&gt;label9.ZOrder" xml:space="preserve">
    <value>9</value>
  </data>
  <data name="&gt;&gt;label10.Name" xml:space="preserve">
    <value>label10</value>
  </data>
  <data name="&gt;&gt;label10.Type" xml:space="preserve">
    <value>System.Windows.Forms.Label, System.Windows.Forms, Version=4.0.0.0, Culture=neutral, PublicKeyToken=b77a5c561934e089</value>
  </data>
  <data name="&gt;&gt;label10.Parent" xml:space="preserve">
    <value>gBMovement</value>
  </data>
  <data name="&gt;&gt;label10.ZOrder" xml:space="preserve">
    <value>10</value>
  </data>
  <data name="&gt;&gt;nUDProbeFeedXY.Name" xml:space="preserve">
    <value>nUDProbeFeedXY</value>
  </data>
  <data name="&gt;&gt;nUDProbeFeedXY.Type" xml:space="preserve">
    <value>System.Windows.Forms.NumericUpDown, System.Windows.Forms, Version=4.0.0.0, Culture=neutral, PublicKeyToken=b77a5c561934e089</value>
  </data>
  <data name="&gt;&gt;nUDProbeFeedXY.Parent" xml:space="preserve">
    <value>gBMovement</value>
  </data>
  <data name="&gt;&gt;nUDProbeFeedXY.ZOrder" xml:space="preserve">
    <value>12</value>
  </data>
  <data name="&gt;&gt;label13.Name" xml:space="preserve">
    <value>label13</value>
  </data>
  <data name="&gt;&gt;label13.Type" xml:space="preserve">
    <value>System.Windows.Forms.Label, System.Windows.Forms, Version=4.0.0.0, Culture=neutral, PublicKeyToken=b77a5c561934e089</value>
  </data>
  <data name="&gt;&gt;label13.Parent" xml:space="preserve">
    <value>gBMovement</value>
  </data>
  <data name="&gt;&gt;label13.ZOrder" xml:space="preserve">
    <value>18</value>
  </data>
  <data name="&gt;&gt;label15.Name" xml:space="preserve">
    <value>label15</value>
  </data>
  <data name="&gt;&gt;label15.Type" xml:space="preserve">
    <value>System.Windows.Forms.Label, System.Windows.Forms, Version=4.0.0.0, Culture=neutral, PublicKeyToken=b77a5c561934e089</value>
  </data>
  <data name="&gt;&gt;label15.Parent" xml:space="preserve">
    <value>gBMovement</value>
  </data>
  <data name="&gt;&gt;label15.ZOrder" xml:space="preserve">
    <value>19</value>
  </data>
  <data name="gBMovement.Location" type="System.Drawing.Point, System.Drawing">
    <value>3, 88</value>
  </data>
  <data name="gBMovement.Size" type="System.Drawing.Size, System.Drawing">
    <value>304, 120</value>
  </data>
  <data name="gBMovement.TabIndex" type="System.Int32, mscorlib">
    <value>23</value>
  </data>
  <data name="gBMovement.Text" xml:space="preserve">
    <value>Probe movement</value>
  </data>
  <data name="&gt;&gt;gBMovement.Name" xml:space="preserve">
    <value>gBMovement</value>
  </data>
  <data name="&gt;&gt;gBMovement.Type" xml:space="preserve">
    <value>System.Windows.Forms.GroupBox, System.Windows.Forms, Version=4.0.0.0, Culture=neutral, PublicKeyToken=b77a5c561934e089</value>
  </data>
  <data name="&gt;&gt;gBMovement.Parent" xml:space="preserve">
    <value>$this</value>
  </data>
  <data name="&gt;&gt;gBMovement.ZOrder" xml:space="preserve">
    <value>2</value>
>>>>>>> 81be28d6
  </data>
  <data name="nUDProbeFeedZ.Location" type="System.Drawing.Point, System.Drawing">
    <value>248, 14</value>
  </data>
  <data name="nUDProbeFeedZ.Size" type="System.Drawing.Size, System.Drawing">
    <value>50, 20</value>
  </data>
  <data name="nUDProbeFeedZ.TabIndex" type="System.Int32, mscorlib">
    <value>40</value>
  </data>
  <data name="nUDProbeFeedZ.TextAlign" type="System.Windows.Forms.HorizontalAlignment, System.Windows.Forms">
    <value>Right</value>
  </data>
  <data name="label8.AutoSize" type="System.Boolean, mscorlib">
    <value>True</value>
  </data>
  <data name="label8.ImeMode" type="System.Windows.Forms.ImeMode, System.Windows.Forms">
    <value>NoControl</value>
  </data>
  <data name="label8.Location" type="System.Drawing.Point, System.Drawing">
    <value>262, 37</value>
  </data>
  <data name="label8.Size" type="System.Drawing.Size, System.Drawing">
    <value>14, 13</value>
  </data>
  <data name="label8.TabIndex" type="System.Int32, mscorlib">
    <value>28</value>
  </data>
  <data name="label8.Text" xml:space="preserve">
    <value>Z</value>
  </data>
  <data name="label9.AutoSize" type="System.Boolean, mscorlib">
    <value>True</value>
  </data>
  <data name="label9.ImeMode" type="System.Windows.Forms.ImeMode, System.Windows.Forms">
    <value>NoControl</value>
  </data>
  <data name="label9.Location" type="System.Drawing.Point, System.Drawing">
    <value>212, 37</value>
  </data>
  <data name="label9.Size" type="System.Drawing.Size, System.Drawing">
    <value>14, 13</value>
  </data>
  <data name="label9.TabIndex" type="System.Int32, mscorlib">
    <value>27</value>
  </data>
  <data name="label9.Text" xml:space="preserve">
    <value>Y</value>
  </data>
  <data name="label10.AutoSize" type="System.Boolean, mscorlib">
    <value>True</value>
  </data>
  <data name="label10.ImeMode" type="System.Windows.Forms.ImeMode, System.Windows.Forms">
    <value>NoControl</value>
  </data>
  <data name="label10.Location" type="System.Drawing.Point, System.Drawing">
    <value>162, 37</value>
  </data>
  <data name="label10.Size" type="System.Drawing.Size, System.Drawing">
    <value>14, 13</value>
  </data>
  <data name="label10.TabIndex" type="System.Int32, mscorlib">
    <value>26</value>
  </data>
  <data name="label10.Text" xml:space="preserve">
    <value>X</value>
  </data>
  <data name="nUDProbeFeedXY.Location" type="System.Drawing.Point, System.Drawing">
    <value>176, 14</value>
  </data>
  <data name="nUDProbeFeedXY.Size" type="System.Drawing.Size, System.Drawing">
    <value>50, 20</value>
  </data>
  <data name="nUDProbeFeedXY.TabIndex" type="System.Int32, mscorlib">
    <value>5</value>
  </data>
  <data name="nUDProbeFeedXY.TextAlign" type="System.Windows.Forms.HorizontalAlignment, System.Windows.Forms">
    <value>Right</value>
  </data>
  <data name="label13.AutoSize" type="System.Boolean, mscorlib">
    <value>True</value>
  </data>
  <data name="label13.Location" type="System.Drawing.Point, System.Drawing">
    <value>233, 16</value>
  </data>
  <data name="label13.Size" type="System.Drawing.Size, System.Drawing">
    <value>14, 13</value>
  </data>
  <data name="label13.TabIndex" type="System.Int32, mscorlib">
    <value>41</value>
  </data>
  <data name="label13.Text" xml:space="preserve">
    <value>Z</value>
  </data>
  <data name="label15.AutoSize" type="System.Boolean, mscorlib">
    <value>True</value>
  </data>
  <data name="label15.ImeMode" type="System.Windows.Forms.ImeMode, System.Windows.Forms">
    <value>NoControl</value>
  </data>
  <data name="label15.Location" type="System.Drawing.Point, System.Drawing">
    <value>156, 16</value>
  </data>
  <data name="label15.Size" type="System.Drawing.Size, System.Drawing">
    <value>21, 13</value>
  </data>
  <data name="label15.TabIndex" type="System.Int32, mscorlib">
    <value>42</value>
  </data>
  <data name="label15.Text" xml:space="preserve">
    <value>XY</value>
  </data>
<<<<<<< HEAD
  <data name="&gt;&gt;label15.Name" xml:space="preserve">
    <value>label15</value>
  </data>
  <data name="&gt;&gt;label15.Type" xml:space="preserve">
    <value>System.Windows.Forms.Label, System.Windows.Forms, Version=4.0.0.0, Culture=neutral, PublicKeyToken=b77a5c561934e089</value>
  </data>
  <data name="&gt;&gt;label15.Parent" xml:space="preserve">
    <value>gBMovement</value>
  </data>
  <data name="&gt;&gt;label15.ZOrder" xml:space="preserve">
    <value>19</value>
  </data>
  <data name="gBMovement.Location" type="System.Drawing.Point, System.Drawing">
    <value>3, 88</value>
=======
  <data name="&gt;&gt;label20.Name" xml:space="preserve">
    <value>label20</value>
>>>>>>> 81be28d6
  </data>
  <data name="gBMovement.Size" type="System.Drawing.Size, System.Drawing">
    <value>304, 120</value>
  </data>
  <data name="gBMovement.TabIndex" type="System.Int32, mscorlib">
    <value>23</value>
  </data>
  <data name="gBMovement.Text" xml:space="preserve">
    <value>Probe movement</value>
  </data>
  <data name="&gt;&gt;gBMovement.Name" xml:space="preserve">
    <value>gBMovement</value>
  </data>
  <data name="&gt;&gt;gBMovement.Type" xml:space="preserve">
    <value>System.Windows.Forms.GroupBox, System.Windows.Forms, Version=4.0.0.0, Culture=neutral, PublicKeyToken=b77a5c561934e089</value>
  </data>
  <data name="&gt;&gt;gBMovement.Parent" xml:space="preserve">
    <value>$this</value>
  </data>
  <data name="&gt;&gt;gBMovement.ZOrder" xml:space="preserve">
    <value>2</value>
  </data>
  <data name="label20.AutoSize" type="System.Boolean, mscorlib">
    <value>True</value>
  </data>
  <data name="label20.ImeMode" type="System.Windows.Forms.ImeMode, System.Windows.Forms">
    <value>NoControl</value>
  </data>
  <data name="label20.Location" type="System.Drawing.Point, System.Drawing">
    <value>48, 217</value>
  </data>
  <data name="label20.Size" type="System.Drawing.Size, System.Drawing">
    <value>133, 13</value>
  </data>
  <data name="label20.TabIndex" type="System.Int32, mscorlib">
    <value>35</value>
  </data>
  <data name="label20.Text" xml:space="preserve">
    <value>Measured correction angle</value>
  </data>
  <data name="&gt;&gt;label20.Name" xml:space="preserve">
    <value>label20</value>
  </data>
  <data name="&gt;&gt;label20.Type" xml:space="preserve">
    <value>System.Windows.Forms.Label, System.Windows.Forms, Version=4.0.0.0, Culture=neutral, PublicKeyToken=b77a5c561934e089</value>
  </data>
  <data name="&gt;&gt;label20.Parent" xml:space="preserve">
    <value>tabPage1</value>
  </data>
  <data name="&gt;&gt;label20.ZOrder" xml:space="preserve">
    <value>3</value>
  </data>
  <data name="lblEFStatus.AutoSize" type="System.Boolean, mscorlib">
    <value>True</value>
  </data>
  <data name="lblEFStatus.ImeMode" type="System.Windows.Forms.ImeMode, System.Windows.Forms">
    <value>NoControl</value>
  </data>
  <data name="lblEFStatus.Location" type="System.Drawing.Point, System.Drawing">
    <value>196, 214</value>
  </data>
  <data name="lblEFStatus.Size" type="System.Drawing.Size, System.Drawing">
    <value>0, 13</value>
  </data>
  <data name="lblEFStatus.TabIndex" type="System.Int32, mscorlib">
    <value>34</value>
  </data>
  <data name="&gt;&gt;lblEFStatus.Name" xml:space="preserve">
    <value>lblEFStatus</value>
  </data>
  <data name="&gt;&gt;lblEFStatus.Type" xml:space="preserve">
    <value>System.Windows.Forms.Label, System.Windows.Forms, Version=4.0.0.0, Culture=neutral, PublicKeyToken=b77a5c561934e089</value>
  </data>
  <data name="&gt;&gt;lblEFStatus.Parent" xml:space="preserve">
    <value>tabPage1</value>
  </data>
  <data name="&gt;&gt;lblEFStatus.ZOrder" xml:space="preserve">
    <value>4</value>
  </data>
  <data name="label19.ImeMode" type="System.Windows.Forms.ImeMode, System.Windows.Forms">
    <value>NoControl</value>
  </data>
  <data name="label19.Location" type="System.Drawing.Point, System.Drawing">
    <value>196, 29</value>
  </data>
  <data name="label19.Size" type="System.Drawing.Size, System.Drawing">
    <value>168, 141</value>
  </data>
  <data name="label19.TabIndex" type="System.Int32, mscorlib">
    <value>33</value>
  </data>
  <data name="label19.Text" xml:space="preserve">
    <value>Select egde or corner to detect.
Place tool tip in front of edge.
On corners, X will be probed first, then Y.
Z will be probed last.

Probe edge a 2nd time on another position to get angle.</value>
  </data>
  <data name="&gt;&gt;label19.Name" xml:space="preserve">
    <value>label19</value>
  </data>
  <data name="&gt;&gt;label19.Type" xml:space="preserve">
    <value>System.Windows.Forms.Label, System.Windows.Forms, Version=4.0.0.0, Culture=neutral, PublicKeyToken=b77a5c561934e089</value>
  </data>
  <data name="&gt;&gt;label19.Parent" xml:space="preserve">
    <value>tabPage1</value>
  </data>
  <data name="&gt;&gt;label19.ZOrder" xml:space="preserve">
    <value>5</value>
  </data>
  <data name="lblEFProgressInfo.AutoSize" type="System.Boolean, mscorlib">
    <value>True</value>
  </data>
  <data name="lblEFProgressInfo.ImeMode" type="System.Windows.Forms.ImeMode, System.Windows.Forms">
    <value>NoControl</value>
  </data>
  <data name="lblEFProgressInfo.Location" type="System.Drawing.Point, System.Drawing">
    <value>196, 170</value>
  </data>
  <data name="lblEFProgressInfo.Size" type="System.Drawing.Size, System.Drawing">
    <value>48, 13</value>
  </data>
  <data name="lblEFProgressInfo.TabIndex" type="System.Int32, mscorlib">
    <value>29</value>
  </data>
  <data name="lblEFProgressInfo.Text" xml:space="preserve">
    <value>Progress</value>
  </data>
  <data name="&gt;&gt;lblEFProgressInfo.Name" xml:space="preserve">
    <value>lblEFProgressInfo</value>
  </data>
  <data name="&gt;&gt;lblEFProgressInfo.Type" xml:space="preserve">
    <value>System.Windows.Forms.Label, System.Windows.Forms, Version=4.0.0.0, Culture=neutral, PublicKeyToken=b77a5c561934e089</value>
  </data>
  <data name="&gt;&gt;lblEFProgressInfo.Parent" xml:space="preserve">
    <value>tabPage1</value>
  </data>
  <data name="&gt;&gt;lblEFProgressInfo.ZOrder" xml:space="preserve">
    <value>6</value>
  </data>
  <data name="btnStartEF.Enabled" type="System.Boolean, mscorlib">
    <value>False</value>
  </data>
  <data name="btnStartEF.ImeMode" type="System.Windows.Forms.ImeMode, System.Windows.Forms">
    <value>NoControl</value>
  </data>
  <data name="btnStartEF.Location" type="System.Drawing.Point, System.Drawing">
    <value>196, 236</value>
  </data>
  <data name="btnStartEF.Size" type="System.Drawing.Size, System.Drawing">
    <value>75, 23</value>
  </data>
  <data name="btnStartEF.TabIndex" type="System.Int32, mscorlib">
    <value>11</value>
  </data>
  <data name="btnStartEF.Text" xml:space="preserve">
    <value>Start</value>
  </data>
  <data name="&gt;&gt;btnStartEF.Name" xml:space="preserve">
    <value>btnStartEF</value>
  </data>
  <data name="&gt;&gt;btnStartEF.Type" xml:space="preserve">
    <value>System.Windows.Forms.Button, System.Windows.Forms, Version=4.0.0.0, Culture=neutral, PublicKeyToken=b77a5c561934e089</value>
  </data>
  <data name="&gt;&gt;btnStartEF.Parent" xml:space="preserve">
    <value>tabPage1</value>
  </data>
  <data name="&gt;&gt;btnStartEF.ZOrder" xml:space="preserve">
    <value>7</value>
  </data>
  <data name="lblEFProgress.AutoSize" type="System.Boolean, mscorlib">
    <value>True</value>
  </data>
  <data name="lblEFProgress.ImeMode" type="System.Windows.Forms.ImeMode, System.Windows.Forms">
    <value>NoControl</value>
  </data>
  <data name="lblEFProgress.Location" type="System.Drawing.Point, System.Drawing">
    <value>210, 191</value>
  </data>
  <data name="lblEFProgress.Size" type="System.Drawing.Size, System.Drawing">
    <value>0, 13</value>
  </data>
  <data name="lblEFProgress.TabIndex" type="System.Int32, mscorlib">
    <value>28</value>
  </data>
  <data name="&gt;&gt;lblEFProgress.Name" xml:space="preserve">
    <value>lblEFProgress</value>
  </data>
  <data name="&gt;&gt;lblEFProgress.Type" xml:space="preserve">
    <value>System.Windows.Forms.Label, System.Windows.Forms, Version=4.0.0.0, Culture=neutral, PublicKeyToken=b77a5c561934e089</value>
  </data>
  <data name="&gt;&gt;lblEFProgress.Parent" xml:space="preserve">
    <value>tabPage1</value>
  </data>
  <data name="&gt;&gt;lblEFProgress.ZOrder" xml:space="preserve">
    <value>8</value>
  </data>
  <data name="rB9.Appearance" type="System.Windows.Forms.Appearance, System.Windows.Forms">
    <value>Button</value>
  </data>
  <data name="rB9.FlatStyle" type="System.Windows.Forms.FlatStyle, System.Windows.Forms">
    <value>Flat</value>
  </data>
  <data name="rB9.ImeMode" type="System.Windows.Forms.ImeMode, System.Windows.Forms">
    <value>NoControl</value>
  </data>
  <data name="rB9.Location" type="System.Drawing.Point, System.Drawing">
    <value>126, 149</value>
  </data>
  <data name="rB9.Size" type="System.Drawing.Size, System.Drawing">
    <value>60, 60</value>
  </data>
  <data name="rB9.TabIndex" type="System.Int32, mscorlib">
    <value>10</value>
  </data>
  <data name="rB9.TextAlign" type="System.Drawing.ContentAlignment, System.Drawing">
    <value>TopLeft</value>
  </data>
  <data name="&gt;&gt;rB9.Name" xml:space="preserve">
    <value>rB9</value>
  </data>
  <data name="&gt;&gt;rB9.Type" xml:space="preserve">
    <value>System.Windows.Forms.RadioButton, System.Windows.Forms, Version=4.0.0.0, Culture=neutral, PublicKeyToken=b77a5c561934e089</value>
  </data>
  <data name="&gt;&gt;rB9.Parent" xml:space="preserve">
    <value>tabPage1</value>
  </data>
  <data name="&gt;&gt;rB9.ZOrder" xml:space="preserve">
    <value>9</value>
  </data>
  <data name="progressBarEF.ImeMode" type="System.Windows.Forms.ImeMode, System.Windows.Forms">
    <value>NoControl</value>
  </data>
  <data name="progressBarEF.Location" type="System.Drawing.Point, System.Drawing">
    <value>196, 186</value>
  </data>
  <data name="progressBarEF.Size" type="System.Drawing.Size, System.Drawing">
    <value>166, 23</value>
  </data>
  <data name="progressBarEF.TabIndex" type="System.Int32, mscorlib">
    <value>27</value>
  </data>
  <data name="&gt;&gt;progressBarEF.Name" xml:space="preserve">
    <value>progressBarEF</value>
  </data>
  <data name="&gt;&gt;progressBarEF.Type" xml:space="preserve">
    <value>System.Windows.Forms.ProgressBar, System.Windows.Forms, Version=4.0.0.0, Culture=neutral, PublicKeyToken=b77a5c561934e089</value>
  </data>
  <data name="&gt;&gt;progressBarEF.Parent" xml:space="preserve">
    <value>tabPage1</value>
  </data>
  <data name="&gt;&gt;progressBarEF.ZOrder" xml:space="preserve">
    <value>10</value>
  </data>
  <data name="btnCancelEF.ImeMode" type="System.Windows.Forms.ImeMode, System.Windows.Forms">
    <value>NoControl</value>
  </data>
  <data name="btnCancelEF.Location" type="System.Drawing.Point, System.Drawing">
    <value>287, 236</value>
  </data>
  <data name="btnCancelEF.Size" type="System.Drawing.Size, System.Drawing">
    <value>75, 23</value>
  </data>
  <data name="btnCancelEF.TabIndex" type="System.Int32, mscorlib">
    <value>12</value>
  </data>
  <data name="btnCancelEF.Text" xml:space="preserve">
    <value>Cancel</value>
  </data>
  <data name="&gt;&gt;btnCancelEF.Name" xml:space="preserve">
    <value>btnCancelEF</value>
  </data>
  <data name="&gt;&gt;btnCancelEF.Type" xml:space="preserve">
    <value>System.Windows.Forms.Button, System.Windows.Forms, Version=4.0.0.0, Culture=neutral, PublicKeyToken=b77a5c561934e089</value>
  </data>
  <data name="&gt;&gt;btnCancelEF.Parent" xml:space="preserve">
    <value>tabPage1</value>
  </data>
  <data name="&gt;&gt;btnCancelEF.ZOrder" xml:space="preserve">
    <value>11</value>
  </data>
  <data name="rB8.Appearance" type="System.Windows.Forms.Appearance, System.Windows.Forms">
    <value>Button</value>
  </data>
  <data name="rB8.FlatStyle" type="System.Windows.Forms.FlatStyle, System.Windows.Forms">
    <value>Flat</value>
  </data>
  <data name="rB8.ImeMode" type="System.Windows.Forms.ImeMode, System.Windows.Forms">
    <value>NoControl</value>
  </data>
  <data name="rB8.Location" type="System.Drawing.Point, System.Drawing">
    <value>66, 149</value>
  </data>
  <data name="rB8.Size" type="System.Drawing.Size, System.Drawing">
    <value>60, 60</value>
  </data>
  <data name="rB8.TabIndex" type="System.Int32, mscorlib">
    <value>9</value>
  </data>
  <data name="rB8.TextAlign" type="System.Drawing.ContentAlignment, System.Drawing">
    <value>TopCenter</value>
  </data>
  <data name="&gt;&gt;rB8.Name" xml:space="preserve">
    <value>rB8</value>
  </data>
  <data name="&gt;&gt;rB8.Type" xml:space="preserve">
    <value>System.Windows.Forms.RadioButton, System.Windows.Forms, Version=4.0.0.0, Culture=neutral, PublicKeyToken=b77a5c561934e089</value>
  </data>
  <data name="&gt;&gt;rB8.Parent" xml:space="preserve">
    <value>tabPage1</value>
  </data>
  <data name="&gt;&gt;rB8.ZOrder" xml:space="preserve">
    <value>12</value>
  </data>
  <data name="rB7.Appearance" type="System.Windows.Forms.Appearance, System.Windows.Forms">
    <value>Button</value>
  </data>
  <data name="rB7.FlatStyle" type="System.Windows.Forms.FlatStyle, System.Windows.Forms">
    <value>Flat</value>
  </data>
  <data name="rB7.ImeMode" type="System.Windows.Forms.ImeMode, System.Windows.Forms">
    <value>NoControl</value>
  </data>
  <data name="rB7.Location" type="System.Drawing.Point, System.Drawing">
    <value>6, 149</value>
  </data>
  <data name="rB7.Size" type="System.Drawing.Size, System.Drawing">
    <value>60, 60</value>
  </data>
  <data name="rB7.TabIndex" type="System.Int32, mscorlib">
    <value>8</value>
  </data>
  <data name="rB7.TextAlign" type="System.Drawing.ContentAlignment, System.Drawing">
    <value>TopRight</value>
  </data>
  <data name="&gt;&gt;rB7.Name" xml:space="preserve">
    <value>rB7</value>
  </data>
  <data name="&gt;&gt;rB7.Type" xml:space="preserve">
    <value>System.Windows.Forms.RadioButton, System.Windows.Forms, Version=4.0.0.0, Culture=neutral, PublicKeyToken=b77a5c561934e089</value>
  </data>
  <data name="&gt;&gt;rB7.Parent" xml:space="preserve">
    <value>tabPage1</value>
  </data>
  <data name="&gt;&gt;rB7.ZOrder" xml:space="preserve">
    <value>13</value>
  </data>
  <data name="rB6.Appearance" type="System.Windows.Forms.Appearance, System.Windows.Forms">
    <value>Button</value>
  </data>
  <data name="rB6.FlatStyle" type="System.Windows.Forms.FlatStyle, System.Windows.Forms">
    <value>Flat</value>
  </data>
  <data name="rB6.ImeMode" type="System.Windows.Forms.ImeMode, System.Windows.Forms">
    <value>NoControl</value>
  </data>
  <data name="rB6.Location" type="System.Drawing.Point, System.Drawing">
    <value>126, 89</value>
  </data>
  <data name="rB6.Size" type="System.Drawing.Size, System.Drawing">
    <value>60, 60</value>
  </data>
  <data name="rB6.TabIndex" type="System.Int32, mscorlib">
    <value>7</value>
  </data>
  <data name="&gt;&gt;rB6.Name" xml:space="preserve">
    <value>rB6</value>
  </data>
  <data name="&gt;&gt;rB6.Type" xml:space="preserve">
    <value>System.Windows.Forms.RadioButton, System.Windows.Forms, Version=4.0.0.0, Culture=neutral, PublicKeyToken=b77a5c561934e089</value>
  </data>
  <data name="&gt;&gt;rB6.Parent" xml:space="preserve">
    <value>tabPage1</value>
  </data>
  <data name="&gt;&gt;rB6.ZOrder" xml:space="preserve">
    <value>14</value>
  </data>
  <data name="rB5.Appearance" type="System.Windows.Forms.Appearance, System.Windows.Forms">
    <value>Button</value>
  </data>
  <data name="rB5.FlatStyle" type="System.Windows.Forms.FlatStyle, System.Windows.Forms">
    <value>Flat</value>
  </data>
  <data name="rB5.ImeMode" type="System.Windows.Forms.ImeMode, System.Windows.Forms">
    <value>NoControl</value>
  </data>
  <data name="rB5.Location" type="System.Drawing.Point, System.Drawing">
    <value>66, 89</value>
  </data>
  <data name="rB5.Size" type="System.Drawing.Size, System.Drawing">
    <value>60, 60</value>
  </data>
  <data name="rB5.TabIndex" type="System.Int32, mscorlib">
    <value>6</value>
  </data>
  <data name="rB5.Text" xml:space="preserve">
    <value>Only Z</value>
  </data>
  <data name="rB5.TextAlign" type="System.Drawing.ContentAlignment, System.Drawing">
    <value>MiddleCenter</value>
  </data>
  <data name="&gt;&gt;rB5.Name" xml:space="preserve">
    <value>rB5</value>
  </data>
  <data name="&gt;&gt;rB5.Type" xml:space="preserve">
    <value>System.Windows.Forms.RadioButton, System.Windows.Forms, Version=4.0.0.0, Culture=neutral, PublicKeyToken=b77a5c561934e089</value>
  </data>
  <data name="&gt;&gt;rB5.Parent" xml:space="preserve">
    <value>tabPage1</value>
  </data>
  <data name="&gt;&gt;rB5.ZOrder" xml:space="preserve">
    <value>15</value>
  </data>
  <data name="rB4.Appearance" type="System.Windows.Forms.Appearance, System.Windows.Forms">
    <value>Button</value>
  </data>
  <data name="rB4.FlatStyle" type="System.Windows.Forms.FlatStyle, System.Windows.Forms">
    <value>Flat</value>
  </data>
  <data name="rB4.ImeMode" type="System.Windows.Forms.ImeMode, System.Windows.Forms">
    <value>NoControl</value>
  </data>
  <data name="rB4.Location" type="System.Drawing.Point, System.Drawing">
    <value>6, 89</value>
  </data>
  <data name="rB4.Size" type="System.Drawing.Size, System.Drawing">
    <value>60, 60</value>
  </data>
  <data name="rB4.TabIndex" type="System.Int32, mscorlib">
    <value>5</value>
  </data>
  <data name="rB4.TextAlign" type="System.Drawing.ContentAlignment, System.Drawing">
    <value>MiddleRight</value>
  </data>
  <data name="&gt;&gt;rB4.Name" xml:space="preserve">
    <value>rB4</value>
  </data>
  <data name="&gt;&gt;rB4.Type" xml:space="preserve">
    <value>System.Windows.Forms.RadioButton, System.Windows.Forms, Version=4.0.0.0, Culture=neutral, PublicKeyToken=b77a5c561934e089</value>
  </data>
  <data name="&gt;&gt;rB4.Parent" xml:space="preserve">
    <value>tabPage1</value>
  </data>
  <data name="&gt;&gt;rB4.ZOrder" xml:space="preserve">
    <value>16</value>
  </data>
  <data name="rB3.Appearance" type="System.Windows.Forms.Appearance, System.Windows.Forms">
    <value>Button</value>
  </data>
  <data name="rB3.FlatStyle" type="System.Windows.Forms.FlatStyle, System.Windows.Forms">
    <value>Flat</value>
  </data>
  <data name="rB3.ImeMode" type="System.Windows.Forms.ImeMode, System.Windows.Forms">
    <value>NoControl</value>
  </data>
  <data name="rB3.Location" type="System.Drawing.Point, System.Drawing">
    <value>126, 29</value>
  </data>
  <data name="rB3.Size" type="System.Drawing.Size, System.Drawing">
    <value>60, 60</value>
  </data>
  <data name="rB3.TabIndex" type="System.Int32, mscorlib">
    <value>4</value>
  </data>
  <data name="rB3.TextAlign" type="System.Drawing.ContentAlignment, System.Drawing">
    <value>BottomLeft</value>
  </data>
  <data name="&gt;&gt;rB3.Name" xml:space="preserve">
    <value>rB3</value>
  </data>
  <data name="&gt;&gt;rB3.Type" xml:space="preserve">
    <value>System.Windows.Forms.RadioButton, System.Windows.Forms, Version=4.0.0.0, Culture=neutral, PublicKeyToken=b77a5c561934e089</value>
  </data>
  <data name="&gt;&gt;rB3.Parent" xml:space="preserve">
    <value>tabPage1</value>
  </data>
  <data name="&gt;&gt;rB3.ZOrder" xml:space="preserve">
    <value>17</value>
  </data>
  <data name="rB2.Appearance" type="System.Windows.Forms.Appearance, System.Windows.Forms">
    <value>Button</value>
  </data>
  <data name="rB2.FlatStyle" type="System.Windows.Forms.FlatStyle, System.Windows.Forms">
    <value>Flat</value>
  </data>
  <data name="rB2.ImeMode" type="System.Windows.Forms.ImeMode, System.Windows.Forms">
    <value>NoControl</value>
  </data>
  <data name="rB2.Location" type="System.Drawing.Point, System.Drawing">
    <value>66, 29</value>
  </data>
  <data name="rB2.Size" type="System.Drawing.Size, System.Drawing">
    <value>60, 60</value>
  </data>
  <data name="rB2.TabIndex" type="System.Int32, mscorlib">
    <value>3</value>
  </data>
  <data name="rB2.TextAlign" type="System.Drawing.ContentAlignment, System.Drawing">
    <value>BottomCenter</value>
  </data>
  <data name="&gt;&gt;rB2.Name" xml:space="preserve">
    <value>rB2</value>
  </data>
  <data name="&gt;&gt;rB2.Type" xml:space="preserve">
    <value>System.Windows.Forms.RadioButton, System.Windows.Forms, Version=4.0.0.0, Culture=neutral, PublicKeyToken=b77a5c561934e089</value>
  </data>
  <data name="&gt;&gt;rB2.Parent" xml:space="preserve">
    <value>tabPage1</value>
  </data>
  <data name="&gt;&gt;rB2.ZOrder" xml:space="preserve">
    <value>18</value>
  </data>
  <data name="rB1.Appearance" type="System.Windows.Forms.Appearance, System.Windows.Forms">
    <value>Button</value>
  </data>
  <data name="rB1.FlatStyle" type="System.Windows.Forms.FlatStyle, System.Windows.Forms">
    <value>Flat</value>
  </data>
  <data name="rB1.ImeMode" type="System.Windows.Forms.ImeMode, System.Windows.Forms">
    <value>NoControl</value>
  </data>
  <data name="rB1.Location" type="System.Drawing.Point, System.Drawing">
    <value>6, 29</value>
  </data>
  <data name="rB1.Size" type="System.Drawing.Size, System.Drawing">
    <value>60, 60</value>
  </data>
  <data name="rB1.TabIndex" type="System.Int32, mscorlib">
    <value>2</value>
  </data>
  <data name="rB1.TextAlign" type="System.Drawing.ContentAlignment, System.Drawing">
    <value>BottomRight</value>
  </data>
  <data name="&gt;&gt;rB1.Name" xml:space="preserve">
    <value>rB1</value>
  </data>
  <data name="&gt;&gt;rB1.Type" xml:space="preserve">
    <value>System.Windows.Forms.RadioButton, System.Windows.Forms, Version=4.0.0.0, Culture=neutral, PublicKeyToken=b77a5c561934e089</value>
  </data>
  <data name="&gt;&gt;rB1.Parent" xml:space="preserve">
    <value>tabPage1</value>
  </data>
  <data name="&gt;&gt;rB1.ZOrder" xml:space="preserve">
    <value>19</value>
  </data>
  <data name="tabPage1.Location" type="System.Drawing.Point, System.Drawing">
    <value>4, 22</value>
  </data>
  <data name="tabPage1.Padding" type="System.Windows.Forms.Padding, System.Windows.Forms">
    <value>3, 3, 3, 3</value>
  </data>
  <data name="tabPage1.Size" type="System.Drawing.Size, System.Drawing">
    <value>367, 265</value>
  </data>
  <data name="tabPage1.TabIndex" type="System.Int32, mscorlib">
    <value>0</value>
  </data>
  <data name="tabPage1.Text" xml:space="preserve">
    <value>Edge finder</value>
  </data>
  <data name="&gt;&gt;tabPage1.Name" xml:space="preserve">
    <value>tabPage1</value>
  </data>
  <data name="&gt;&gt;tabPage1.Type" xml:space="preserve">
    <value>System.Windows.Forms.TabPage, System.Windows.Forms, Version=4.0.0.0, Culture=neutral, PublicKeyToken=b77a5c561934e089</value>
  </data>
  <data name="&gt;&gt;tabPage1.Parent" xml:space="preserve">
    <value>tabControl1</value>
  </data>
  <data name="&gt;&gt;tabPage1.ZOrder" xml:space="preserve">
    <value>0</value>
  </data>
<<<<<<< HEAD
  <data name="xNeedFind.AutoSize" type="System.Boolean, mscorlib">
    <value>True</value>
  </data>
  <data name="xNeedFind.ImeMode" type="System.Windows.Forms.ImeMode, System.Windows.Forms">
    <value>NoControl</value>
  </data>
  <data name="xNeedFind.Location" type="System.Drawing.Point, System.Drawing">
    <value>18, 160</value>
  </data>
  <data name="xNeedFind.Size" type="System.Drawing.Size, System.Drawing">
    <value>33, 17</value>
  </data>
  <data name="xNeedFind.TabIndex" type="System.Int32, mscorlib">
    <value>48</value>
  </data>
  <data name="xNeedFind.Text" xml:space="preserve">
    <value>X</value>
  </data>
  <data name="&gt;&gt;xNeedFind.Name" xml:space="preserve">
    <value>xNeedFind</value>
  </data>
  <data name="&gt;&gt;xNeedFind.Type" xml:space="preserve">
    <value>System.Windows.Forms.CheckBox, System.Windows.Forms, Version=4.0.0.0, Culture=neutral, PublicKeyToken=b77a5c561934e089</value>
  </data>
  <data name="&gt;&gt;xNeedFind.Parent" xml:space="preserve">
    <value>tabPage2</value>
  </data>
  <data name="&gt;&gt;xNeedFind.ZOrder" xml:space="preserve">
    <value>0</value>
  </data>
  <data name="yNeedFind.AutoSize" type="System.Boolean, mscorlib">
    <value>True</value>
  </data>
  <data name="yNeedFind.Location" type="System.Drawing.Point, System.Drawing">
    <value>57, 160</value>
  </data>
  <data name="yNeedFind.Size" type="System.Drawing.Size, System.Drawing">
    <value>33, 17</value>
  </data>
  <data name="yNeedFind.TabIndex" type="System.Int32, mscorlib">
    <value>47</value>
  </data>
  <data name="yNeedFind.Text" xml:space="preserve">
    <value>Y</value>
  </data>
  <data name="&gt;&gt;yNeedFind.Name" xml:space="preserve">
    <value>yNeedFind</value>
  </data>
  <data name="&gt;&gt;yNeedFind.Type" xml:space="preserve">
    <value>System.Windows.Forms.CheckBox, System.Windows.Forms, Version=4.0.0.0, Culture=neutral, PublicKeyToken=b77a5c561934e089</value>
  </data>
  <data name="&gt;&gt;yNeedFind.Parent" xml:space="preserve">
    <value>tabPage2</value>
  </data>
  <data name="&gt;&gt;yNeedFind.ZOrder" xml:space="preserve">
=======
  <data name="cBFindCenterUseY.AutoSize" type="System.Boolean, mscorlib">
    <value>True</value>
  </data>
  <data name="cBFindCenterUseY.ImeMode" type="System.Windows.Forms.ImeMode, System.Windows.Forms">
    <value>NoControl</value>
  </data>
  <data name="cBFindCenterUseY.Location" type="System.Drawing.Point, System.Drawing">
    <value>126, 42</value>
  </data>
  <data name="cBFindCenterUseY.Size" type="System.Drawing.Size, System.Drawing">
    <value>57, 17</value>
  </data>
  <data name="cBFindCenterUseY.TabIndex" type="System.Int32, mscorlib">
    <value>48</value>
  </data>
  <data name="cBFindCenterUseY.Text" xml:space="preserve">
    <value>Y (3-4)</value>
  </data>
  <data name="cBFindCenterUseY.ToolTip" xml:space="preserve">
    <value>Probe on Y axis</value>
  </data>
  <data name="&gt;&gt;cBFindCenterUseY.Name" xml:space="preserve">
    <value>cBFindCenterUseY</value>
  </data>
  <data name="&gt;&gt;cBFindCenterUseY.Type" xml:space="preserve">
    <value>System.Windows.Forms.CheckBox, System.Windows.Forms, Version=4.0.0.0, Culture=neutral, PublicKeyToken=b77a5c561934e089</value>
  </data>
  <data name="&gt;&gt;cBFindCenterUseY.Parent" xml:space="preserve">
    <value>tabPage2</value>
  </data>
  <data name="&gt;&gt;cBFindCenterUseY.ZOrder" xml:space="preserve">
    <value>0</value>
  </data>
  <data name="cBFindCenterUseX.AutoSize" type="System.Boolean, mscorlib">
    <value>True</value>
  </data>
  <data name="cBFindCenterUseX.Location" type="System.Drawing.Point, System.Drawing">
    <value>126, 26</value>
  </data>
  <data name="cBFindCenterUseX.Size" type="System.Drawing.Size, System.Drawing">
    <value>57, 17</value>
  </data>
  <data name="cBFindCenterUseX.TabIndex" type="System.Int32, mscorlib">
    <value>47</value>
  </data>
  <data name="cBFindCenterUseX.Text" xml:space="preserve">
    <value>X (1-2)</value>
  </data>
  <data name="cBFindCenterUseX.ToolTip" xml:space="preserve">
    <value>Probe on X axis</value>
  </data>
  <data name="&gt;&gt;cBFindCenterUseX.Name" xml:space="preserve">
    <value>cBFindCenterUseX</value>
  </data>
  <data name="&gt;&gt;cBFindCenterUseX.Type" xml:space="preserve">
    <value>System.Windows.Forms.CheckBox, System.Windows.Forms, Version=4.0.0.0, Culture=neutral, PublicKeyToken=b77a5c561934e089</value>
  </data>
  <data name="&gt;&gt;cBFindCenterUseX.Parent" xml:space="preserve">
    <value>tabPage2</value>
  </data>
  <data name="&gt;&gt;cBFindCenterUseX.ZOrder" xml:space="preserve">
>>>>>>> 81be28d6
    <value>1</value>
  </data>
  <data name="cBFindCenterStartFromCenter.Enabled" type="System.Boolean, mscorlib">
    <value>False</value>
  </data>
  <data name="cBFindCenterStartFromCenter.Location" type="System.Drawing.Point, System.Drawing">
    <value>96, 153</value>
  </data>
  <data name="cBFindCenterStartFromCenter.Size" type="System.Drawing.Size, System.Drawing">
    <value>94, 30</value>
  </data>
  <data name="cBFindCenterStartFromCenter.TabIndex" type="System.Int32, mscorlib">
    <value>46</value>
  </data>
  <data name="cBFindCenterStartFromCenter.Text" xml:space="preserve">
    <value>Start from center</value>
  </data>
  <data name="cBFindCenterStartFromCenter.ToolTip" xml:space="preserve">
    <value>Place the probe almost centered above the workpiece, to use this option.</value>
  </data>
  <data name="&gt;&gt;cBFindCenterStartFromCenter.Name" xml:space="preserve">
    <value>cBFindCenterStartFromCenter</value>
  </data>
  <data name="&gt;&gt;cBFindCenterStartFromCenter.Type" xml:space="preserve">
    <value>System.Windows.Forms.CheckBox, System.Windows.Forms, Version=4.0.0.0, Culture=neutral, PublicKeyToken=b77a5c561934e089</value>
  </data>
  <data name="&gt;&gt;cBFindCenterStartFromCenter.Parent" xml:space="preserve">
    <value>tabPage2</value>
  </data>
  <data name="&gt;&gt;cBFindCenterStartFromCenter.ZOrder" xml:space="preserve">
    <value>2</value>
  </data>
  <data name="lblCFAngle.Location" type="System.Drawing.Point, System.Drawing">
    <value>3, 191</value>
  </data>
  <data name="lblCFAngle.Size" type="System.Drawing.Size, System.Drawing">
    <value>129, 46</value>
  </data>
  <data name="lblCFAngle.TabIndex" type="System.Int32, mscorlib">
    <value>45</value>
  </data>
  <data name="lblCFAngle.Text" xml:space="preserve">
    <value>Rotate probing pattern by</value>
  </data>
  <data name="&gt;&gt;lblCFAngle.Name" xml:space="preserve">
    <value>lblCFAngle</value>
  </data>
  <data name="&gt;&gt;lblCFAngle.Type" xml:space="preserve">
    <value>System.Windows.Forms.Label, System.Windows.Forms, Version=4.0.0.0, Culture=neutral, PublicKeyToken=b77a5c561934e089</value>
  </data>
  <data name="&gt;&gt;lblCFAngle.Parent" xml:space="preserve">
    <value>tabPage2</value>
  </data>
  <data name="&gt;&gt;lblCFAngle.ZOrder" xml:space="preserve">
    <value>3</value>
  </data>
  <data name="lblCFStatus.AutoSize" type="System.Boolean, mscorlib">
    <value>True</value>
  </data>
  <data name="lblCFStatus.ImeMode" type="System.Windows.Forms.ImeMode, System.Windows.Forms">
    <value>NoControl</value>
  </data>
  <data name="lblCFStatus.Location" type="System.Drawing.Point, System.Drawing">
    <value>196, 214</value>
  </data>
  <data name="lblCFStatus.Size" type="System.Drawing.Size, System.Drawing">
    <value>0, 13</value>
  </data>
  <data name="lblCFStatus.TabIndex" type="System.Int32, mscorlib">
    <value>42</value>
  </data>
  <data name="&gt;&gt;lblCFStatus.Name" xml:space="preserve">
    <value>lblCFStatus</value>
  </data>
  <data name="&gt;&gt;lblCFStatus.Type" xml:space="preserve">
    <value>System.Windows.Forms.Label, System.Windows.Forms, Version=4.0.0.0, Culture=neutral, PublicKeyToken=b77a5c561934e089</value>
  </data>
  <data name="&gt;&gt;lblCFStatus.Parent" xml:space="preserve">
    <value>tabPage2</value>
  </data>
  <data name="&gt;&gt;lblCFStatus.ZOrder" xml:space="preserve">
    <value>6</value>
  </data>
  <data name="lblCFProgressInfo.AutoSize" type="System.Boolean, mscorlib">
    <value>True</value>
  </data>
  <data name="lblCFProgressInfo.ImeMode" type="System.Windows.Forms.ImeMode, System.Windows.Forms">
    <value>NoControl</value>
  </data>
  <data name="lblCFProgressInfo.Location" type="System.Drawing.Point, System.Drawing">
    <value>196, 170</value>
  </data>
  <data name="lblCFProgressInfo.Size" type="System.Drawing.Size, System.Drawing">
    <value>48, 13</value>
  </data>
  <data name="lblCFProgressInfo.TabIndex" type="System.Int32, mscorlib">
    <value>40</value>
  </data>
  <data name="lblCFProgressInfo.Text" xml:space="preserve">
    <value>Progress</value>
  </data>
  <data name="&gt;&gt;lblCFProgressInfo.Name" xml:space="preserve">
    <value>lblCFProgressInfo</value>
  </data>
  <data name="&gt;&gt;lblCFProgressInfo.Type" xml:space="preserve">
    <value>System.Windows.Forms.Label, System.Windows.Forms, Version=4.0.0.0, Culture=neutral, PublicKeyToken=b77a5c561934e089</value>
  </data>
  <data name="&gt;&gt;lblCFProgressInfo.Parent" xml:space="preserve">
    <value>tabPage2</value>
  </data>
  <data name="&gt;&gt;lblCFProgressInfo.ZOrder" xml:space="preserve">
    <value>7</value>
  </data>
  <data name="btnStartCF.Enabled" type="System.Boolean, mscorlib">
    <value>False</value>
  </data>
  <data name="btnStartCF.ImeMode" type="System.Windows.Forms.ImeMode, System.Windows.Forms">
    <value>NoControl</value>
  </data>
  <data name="btnStartCF.Location" type="System.Drawing.Point, System.Drawing">
    <value>196, 236</value>
  </data>
  <data name="btnStartCF.Size" type="System.Drawing.Size, System.Drawing">
    <value>75, 23</value>
  </data>
  <data name="btnStartCF.TabIndex" type="System.Int32, mscorlib">
    <value>36</value>
  </data>
  <data name="btnStartCF.Text" xml:space="preserve">
    <value>Start</value>
  </data>
  <data name="&gt;&gt;btnStartCF.Name" xml:space="preserve">
    <value>btnStartCF</value>
  </data>
  <data name="&gt;&gt;btnStartCF.Type" xml:space="preserve">
    <value>System.Windows.Forms.Button, System.Windows.Forms, Version=4.0.0.0, Culture=neutral, PublicKeyToken=b77a5c561934e089</value>
  </data>
  <data name="&gt;&gt;btnStartCF.Parent" xml:space="preserve">
    <value>tabPage2</value>
  </data>
  <data name="&gt;&gt;btnStartCF.ZOrder" xml:space="preserve">
    <value>8</value>
  </data>
  <data name="lblCFProgress.AutoSize" type="System.Boolean, mscorlib">
    <value>True</value>
  </data>
  <data name="lblCFProgress.ImeMode" type="System.Windows.Forms.ImeMode, System.Windows.Forms">
    <value>NoControl</value>
  </data>
  <data name="lblCFProgress.Location" type="System.Drawing.Point, System.Drawing">
    <value>210, 191</value>
  </data>
  <data name="lblCFProgress.Size" type="System.Drawing.Size, System.Drawing">
    <value>0, 13</value>
  </data>
  <data name="lblCFProgress.TabIndex" type="System.Int32, mscorlib">
    <value>39</value>
  </data>
  <data name="&gt;&gt;lblCFProgress.Name" xml:space="preserve">
    <value>lblCFProgress</value>
  </data>
  <data name="&gt;&gt;lblCFProgress.Type" xml:space="preserve">
    <value>System.Windows.Forms.Label, System.Windows.Forms, Version=4.0.0.0, Culture=neutral, PublicKeyToken=b77a5c561934e089</value>
  </data>
  <data name="&gt;&gt;lblCFProgress.Parent" xml:space="preserve">
    <value>tabPage2</value>
  </data>
  <data name="&gt;&gt;lblCFProgress.ZOrder" xml:space="preserve">
    <value>9</value>
  </data>
  <data name="progressBarCF.ImeMode" type="System.Windows.Forms.ImeMode, System.Windows.Forms">
    <value>NoControl</value>
  </data>
  <data name="progressBarCF.Location" type="System.Drawing.Point, System.Drawing">
    <value>196, 186</value>
  </data>
  <data name="progressBarCF.Size" type="System.Drawing.Size, System.Drawing">
    <value>166, 23</value>
  </data>
  <data name="progressBarCF.TabIndex" type="System.Int32, mscorlib">
    <value>38</value>
  </data>
  <data name="&gt;&gt;progressBarCF.Name" xml:space="preserve">
    <value>progressBarCF</value>
  </data>
  <data name="&gt;&gt;progressBarCF.Type" xml:space="preserve">
    <value>System.Windows.Forms.ProgressBar, System.Windows.Forms, Version=4.0.0.0, Culture=neutral, PublicKeyToken=b77a5c561934e089</value>
  </data>
  <data name="&gt;&gt;progressBarCF.Parent" xml:space="preserve">
    <value>tabPage2</value>
  </data>
  <data name="&gt;&gt;progressBarCF.ZOrder" xml:space="preserve">
    <value>10</value>
  </data>
  <data name="btnCancelCF.ImeMode" type="System.Windows.Forms.ImeMode, System.Windows.Forms">
    <value>NoControl</value>
  </data>
  <data name="btnCancelCF.Location" type="System.Drawing.Point, System.Drawing">
    <value>287, 236</value>
  </data>
  <data name="btnCancelCF.Size" type="System.Drawing.Size, System.Drawing">
    <value>75, 23</value>
<<<<<<< HEAD
=======
  </data>
  <data name="btnCancelCF.TabIndex" type="System.Int32, mscorlib">
    <value>37</value>
  </data>
  <data name="btnCancelCF.Text" xml:space="preserve">
    <value>Cancel</value>
  </data>
  <data name="&gt;&gt;btnCancelCF.Name" xml:space="preserve">
    <value>btnCancelCF</value>
  </data>
  <data name="&gt;&gt;btnCancelCF.Type" xml:space="preserve">
    <value>System.Windows.Forms.Button, System.Windows.Forms, Version=4.0.0.0, Culture=neutral, PublicKeyToken=b77a5c561934e089</value>
  </data>
  <data name="&gt;&gt;btnCancelCF.Parent" xml:space="preserve">
    <value>tabPage2</value>
  </data>
  <data name="&gt;&gt;btnCancelCF.ZOrder" xml:space="preserve">
    <value>11</value>
  </data>
  <data name="label22.ImeMode" type="System.Windows.Forms.ImeMode, System.Windows.Forms">
    <value>NoControl</value>
  </data>
  <data name="label22.Location" type="System.Drawing.Point, System.Drawing">
    <value>6, 6</value>
  </data>
  <data name="label22.Size" type="System.Drawing.Size, System.Drawing">
    <value>114, 28</value>
  </data>
  <data name="label22.TabIndex" type="System.Int32, mscorlib">
    <value>43</value>
  </data>
  <data name="label22.Text" xml:space="preserve">
    <value>Workpiece diameter (WpD)</value>
  </data>
  <data name="&gt;&gt;label22.Name" xml:space="preserve">
    <value>label22</value>
  </data>
  <data name="&gt;&gt;label22.Type" xml:space="preserve">
    <value>System.Windows.Forms.Label, System.Windows.Forms, Version=4.0.0.0, Culture=neutral, PublicKeyToken=b77a5c561934e089</value>
  </data>
  <data name="&gt;&gt;label22.Parent" xml:space="preserve">
    <value>tabPage2</value>
  </data>
  <data name="&gt;&gt;label22.ZOrder" xml:space="preserve">
    <value>14</value>
  </data>
  <data name="label21.ImeMode" type="System.Windows.Forms.ImeMode, System.Windows.Forms">
    <value>NoControl</value>
  </data>
  <data name="label21.Location" type="System.Drawing.Point, System.Drawing">
    <value>196, 7</value>
  </data>
  <data name="label21.Size" type="System.Drawing.Size, System.Drawing">
    <value>168, 186</value>
  </data>
  <data name="label21.TabIndex" type="System.Int32, mscorlib">
    <value>41</value>
  </data>
  <data name="label21.Text" xml:space="preserve">
    <value>Inner contour:
Place probe inside hole of work piece, almost centered.
Z will not moved.

Outside contour:
Place probe on left side of work piece, as for edge detection.
Or enable 'Start from center' and place probe centered above workpiece.
</value>
  </data>
  <data name="&gt;&gt;label21.Name" xml:space="preserve">
    <value>label21</value>
  </data>
  <data name="&gt;&gt;label21.Type" xml:space="preserve">
    <value>System.Windows.Forms.Label, System.Windows.Forms, Version=4.0.0.0, Culture=neutral, PublicKeyToken=b77a5c561934e089</value>
  </data>
  <data name="&gt;&gt;label21.Parent" xml:space="preserve">
    <value>tabPage2</value>
  </data>
  <data name="&gt;&gt;label21.ZOrder" xml:space="preserve">
    <value>15</value>
  </data>
  <data name="tabPage2.Location" type="System.Drawing.Point, System.Drawing">
    <value>4, 22</value>
  </data>
  <data name="tabPage2.Padding" type="System.Windows.Forms.Padding, System.Windows.Forms">
    <value>3, 3, 3, 3</value>
  </data>
  <data name="tabPage2.Size" type="System.Drawing.Size, System.Drawing">
    <value>367, 265</value>
  </data>
  <data name="tabPage2.TabIndex" type="System.Int32, mscorlib">
    <value>1</value>
  </data>
  <data name="tabPage2.Text" xml:space="preserve">
    <value>Center finder</value>
  </data>
  <data name="&gt;&gt;tabPage2.Name" xml:space="preserve">
    <value>tabPage2</value>
  </data>
  <data name="&gt;&gt;tabPage2.Type" xml:space="preserve">
    <value>System.Windows.Forms.TabPage, System.Windows.Forms, Version=4.0.0.0, Culture=neutral, PublicKeyToken=b77a5c561934e089</value>
  </data>
  <data name="&gt;&gt;tabPage2.Parent" xml:space="preserve">
    <value>tabControl1</value>
  </data>
  <data name="&gt;&gt;tabPage2.ZOrder" xml:space="preserve">
    <value>1</value>
  </data>
  <data name="&gt;&gt;btnClearTL.Name" xml:space="preserve">
    <value>btnClearTL</value>
  </data>
  <data name="&gt;&gt;btnClearTL.Type" xml:space="preserve">
    <value>System.Windows.Forms.Button, System.Windows.Forms, Version=4.0.0.0, Culture=neutral, PublicKeyToken=b77a5c561934e089</value>
  </data>
  <data name="&gt;&gt;btnClearTL.Parent" xml:space="preserve">
    <value>tabPage3</value>
  </data>
  <data name="&gt;&gt;btnClearTL.ZOrder" xml:space="preserve">
    <value>1</value>
  </data>
  <data name="&gt;&gt;pBTL.Name" xml:space="preserve">
    <value>pBTL</value>
  </data>
  <data name="&gt;&gt;pBTL.Type" xml:space="preserve">
    <value>System.Windows.Forms.PictureBox, System.Windows.Forms, Version=4.0.0.0, Culture=neutral, PublicKeyToken=b77a5c561934e089</value>
  </data>
  <data name="&gt;&gt;pBTL.Parent" xml:space="preserve">
    <value>tabPage3</value>
  </data>
  <data name="&gt;&gt;pBTL.ZOrder" xml:space="preserve">
    <value>2</value>
  </data>
  <data name="&gt;&gt;lblTLStatus.Name" xml:space="preserve">
    <value>lblTLStatus</value>
  </data>
  <data name="&gt;&gt;lblTLStatus.Type" xml:space="preserve">
    <value>System.Windows.Forms.Label, System.Windows.Forms, Version=4.0.0.0, Culture=neutral, PublicKeyToken=b77a5c561934e089</value>
  </data>
  <data name="&gt;&gt;lblTLStatus.Parent" xml:space="preserve">
    <value>tabPage3</value>
  </data>
  <data name="&gt;&gt;lblTLStatus.ZOrder" xml:space="preserve">
    <value>3</value>
  </data>
  <data name="&gt;&gt;label12.Name" xml:space="preserve">
    <value>label12</value>
  </data>
  <data name="&gt;&gt;label12.Type" xml:space="preserve">
    <value>System.Windows.Forms.Label, System.Windows.Forms, Version=4.0.0.0, Culture=neutral, PublicKeyToken=b77a5c561934e089</value>
  </data>
  <data name="&gt;&gt;label12.Parent" xml:space="preserve">
    <value>tabPage3</value>
  </data>
  <data name="&gt;&gt;label12.ZOrder" xml:space="preserve">
    <value>4</value>
  </data>
  <data name="&gt;&gt;lblTLProgressInfo.Name" xml:space="preserve">
    <value>lblTLProgressInfo</value>
  </data>
  <data name="&gt;&gt;lblTLProgressInfo.Type" xml:space="preserve">
    <value>System.Windows.Forms.Label, System.Windows.Forms, Version=4.0.0.0, Culture=neutral, PublicKeyToken=b77a5c561934e089</value>
  </data>
  <data name="&gt;&gt;lblTLProgressInfo.Parent" xml:space="preserve">
    <value>tabPage3</value>
  </data>
  <data name="&gt;&gt;lblTLProgressInfo.ZOrder" xml:space="preserve">
    <value>5</value>
  </data>
  <data name="&gt;&gt;btnStartTL.Name" xml:space="preserve">
    <value>btnStartTL</value>
  </data>
  <data name="&gt;&gt;btnStartTL.Type" xml:space="preserve">
    <value>System.Windows.Forms.Button, System.Windows.Forms, Version=4.0.0.0, Culture=neutral, PublicKeyToken=b77a5c561934e089</value>
  </data>
  <data name="&gt;&gt;btnStartTL.Parent" xml:space="preserve">
    <value>tabPage3</value>
  </data>
  <data name="&gt;&gt;btnStartTL.ZOrder" xml:space="preserve">
    <value>6</value>
  </data>
  <data name="&gt;&gt;lblTLProgress.Name" xml:space="preserve">
    <value>lblTLProgress</value>
  </data>
  <data name="&gt;&gt;lblTLProgress.Type" xml:space="preserve">
    <value>System.Windows.Forms.Label, System.Windows.Forms, Version=4.0.0.0, Culture=neutral, PublicKeyToken=b77a5c561934e089</value>
  </data>
  <data name="&gt;&gt;lblTLProgress.Parent" xml:space="preserve">
    <value>tabPage3</value>
  </data>
  <data name="&gt;&gt;lblTLProgress.ZOrder" xml:space="preserve">
    <value>7</value>
  </data>
  <data name="&gt;&gt;progressBarTL.Name" xml:space="preserve">
    <value>progressBarTL</value>
  </data>
  <data name="&gt;&gt;progressBarTL.Type" xml:space="preserve">
    <value>System.Windows.Forms.ProgressBar, System.Windows.Forms, Version=4.0.0.0, Culture=neutral, PublicKeyToken=b77a5c561934e089</value>
  </data>
  <data name="&gt;&gt;progressBarTL.Parent" xml:space="preserve">
    <value>tabPage3</value>
  </data>
  <data name="&gt;&gt;progressBarTL.ZOrder" xml:space="preserve">
    <value>8</value>
  </data>
  <data name="&gt;&gt;btnCancelTL.Name" xml:space="preserve">
    <value>btnCancelTL</value>
  </data>
  <data name="&gt;&gt;btnCancelTL.Type" xml:space="preserve">
    <value>System.Windows.Forms.Button, System.Windows.Forms, Version=4.0.0.0, Culture=neutral, PublicKeyToken=b77a5c561934e089</value>
  </data>
  <data name="&gt;&gt;btnCancelTL.Parent" xml:space="preserve">
    <value>tabPage3</value>
  </data>
  <data name="&gt;&gt;btnCancelTL.ZOrder" xml:space="preserve">
    <value>9</value>
  </data>
  <data name="tabPage3.Location" type="System.Drawing.Point, System.Drawing">
    <value>4, 22</value>
  </data>
  <data name="tabPage3.Padding" type="System.Windows.Forms.Padding, System.Windows.Forms">
    <value>3, 3, 3, 3</value>
  </data>
  <data name="tabPage3.Size" type="System.Drawing.Size, System.Drawing">
    <value>367, 265</value>
  </data>
  <data name="tabPage3.TabIndex" type="System.Int32, mscorlib">
    <value>2</value>
  </data>
  <data name="tabPage3.Text" xml:space="preserve">
    <value>Tool length</value>
  </data>
  <data name="&gt;&gt;tabPage3.Name" xml:space="preserve">
    <value>tabPage3</value>
  </data>
  <data name="&gt;&gt;tabPage3.Type" xml:space="preserve">
    <value>System.Windows.Forms.TabPage, System.Windows.Forms, Version=4.0.0.0, Culture=neutral, PublicKeyToken=b77a5c561934e089</value>
  </data>
  <data name="&gt;&gt;tabPage3.Parent" xml:space="preserve">
    <value>tabControl1</value>
  </data>
  <data name="&gt;&gt;tabPage3.ZOrder" xml:space="preserve">
    <value>2</value>
  </data>
  <data name="tabControl1.Location" type="System.Drawing.Point, System.Drawing">
    <value>310, 3</value>
  </data>
  <data name="tabControl1.Size" type="System.Drawing.Size, System.Drawing">
    <value>375, 291</value>
  </data>
  <data name="tabControl1.TabIndex" type="System.Int32, mscorlib">
    <value>26</value>
  </data>
  <data name="&gt;&gt;tabControl1.Name" xml:space="preserve">
    <value>tabControl1</value>
  </data>
  <data name="&gt;&gt;tabControl1.Type" xml:space="preserve">
    <value>System.Windows.Forms.TabControl, System.Windows.Forms, Version=4.0.0.0, Culture=neutral, PublicKeyToken=b77a5c561934e089</value>
  </data>
  <data name="&gt;&gt;tabControl1.Parent" xml:space="preserve">
    <value>$this</value>
  </data>
  <data name="&gt;&gt;tabControl1.ZOrder" xml:space="preserve">
    <value>1</value>
  </data>
  <data name="label20.AutoSize" type="System.Boolean, mscorlib">
    <value>True</value>
  </data>
  <data name="label20.ImeMode" type="System.Windows.Forms.ImeMode, System.Windows.Forms">
    <value>NoControl</value>
  </data>
  <data name="label20.Location" type="System.Drawing.Point, System.Drawing">
    <value>48, 217</value>
  </data>
  <data name="label20.Size" type="System.Drawing.Size, System.Drawing">
    <value>133, 13</value>
  </data>
  <data name="label20.TabIndex" type="System.Int32, mscorlib">
    <value>35</value>
  </data>
  <data name="label20.Text" xml:space="preserve">
    <value>Measured correction angle</value>
  </data>
  <data name="lblEFStatus.AutoSize" type="System.Boolean, mscorlib">
    <value>True</value>
  </data>
  <data name="lblEFStatus.ImeMode" type="System.Windows.Forms.ImeMode, System.Windows.Forms">
    <value>NoControl</value>
  </data>
  <data name="lblEFStatus.Location" type="System.Drawing.Point, System.Drawing">
    <value>196, 214</value>
  </data>
  <data name="lblEFStatus.Size" type="System.Drawing.Size, System.Drawing">
    <value>0, 13</value>
  </data>
  <data name="lblEFStatus.TabIndex" type="System.Int32, mscorlib">
    <value>34</value>
  </data>
  <data name="label19.ImeMode" type="System.Windows.Forms.ImeMode, System.Windows.Forms">
    <value>NoControl</value>
  </data>
  <data name="label19.Location" type="System.Drawing.Point, System.Drawing">
    <value>196, 29</value>
  </data>
  <data name="label19.Size" type="System.Drawing.Size, System.Drawing">
    <value>168, 141</value>
  </data>
  <data name="label19.TabIndex" type="System.Int32, mscorlib">
    <value>33</value>
  </data>
  <data name="label19.Text" xml:space="preserve">
    <value>Select egde or corner to detect.
Place tool tip in front of edge.
On corners, X will be probed first, then Y.
Z will be probed last.

Probe edge a 2nd time on another position to get angle.</value>
  </data>
  <data name="lblEFProgressInfo.AutoSize" type="System.Boolean, mscorlib">
    <value>True</value>
  </data>
  <data name="lblEFProgressInfo.ImeMode" type="System.Windows.Forms.ImeMode, System.Windows.Forms">
    <value>NoControl</value>
  </data>
  <data name="lblEFProgressInfo.Location" type="System.Drawing.Point, System.Drawing">
    <value>196, 170</value>
  </data>
  <data name="lblEFProgressInfo.Size" type="System.Drawing.Size, System.Drawing">
    <value>48, 13</value>
  </data>
  <data name="lblEFProgressInfo.TabIndex" type="System.Int32, mscorlib">
    <value>29</value>
  </data>
  <data name="lblEFProgressInfo.Text" xml:space="preserve">
    <value>Progress</value>
  </data>
  <data name="btnStartEF.Enabled" type="System.Boolean, mscorlib">
    <value>False</value>
  </data>
  <data name="btnStartEF.ImeMode" type="System.Windows.Forms.ImeMode, System.Windows.Forms">
    <value>NoControl</value>
  </data>
  <data name="btnStartEF.Location" type="System.Drawing.Point, System.Drawing">
    <value>196, 236</value>
  </data>
  <data name="btnStartEF.Size" type="System.Drawing.Size, System.Drawing">
    <value>75, 23</value>
  </data>
  <data name="btnStartEF.TabIndex" type="System.Int32, mscorlib">
    <value>11</value>
  </data>
  <data name="btnStartEF.Text" xml:space="preserve">
    <value>Start</value>
  </data>
  <data name="lblEFProgress.AutoSize" type="System.Boolean, mscorlib">
    <value>True</value>
  </data>
  <data name="lblEFProgress.ImeMode" type="System.Windows.Forms.ImeMode, System.Windows.Forms">
    <value>NoControl</value>
  </data>
  <data name="lblEFProgress.Location" type="System.Drawing.Point, System.Drawing">
    <value>210, 191</value>
  </data>
  <data name="lblEFProgress.Size" type="System.Drawing.Size, System.Drawing">
    <value>0, 13</value>
  </data>
  <data name="lblEFProgress.TabIndex" type="System.Int32, mscorlib">
    <value>28</value>
  </data>
  <data name="rB9.Appearance" type="System.Windows.Forms.Appearance, System.Windows.Forms">
    <value>Button</value>
  </data>
  <data name="rB9.FlatStyle" type="System.Windows.Forms.FlatStyle, System.Windows.Forms">
    <value>Flat</value>
  </data>
  <data name="rB9.ImeMode" type="System.Windows.Forms.ImeMode, System.Windows.Forms">
    <value>NoControl</value>
  </data>
  <data name="rB9.Location" type="System.Drawing.Point, System.Drawing">
    <value>126, 149</value>
  </data>
  <data name="rB9.Size" type="System.Drawing.Size, System.Drawing">
    <value>60, 60</value>
  </data>
  <data name="rB9.TabIndex" type="System.Int32, mscorlib">
    <value>10</value>
  </data>
  <data name="rB9.TextAlign" type="System.Drawing.ContentAlignment, System.Drawing">
    <value>TopLeft</value>
  </data>
  <data name="progressBarEF.ImeMode" type="System.Windows.Forms.ImeMode, System.Windows.Forms">
    <value>NoControl</value>
  </data>
  <data name="progressBarEF.Location" type="System.Drawing.Point, System.Drawing">
    <value>196, 186</value>
  </data>
  <data name="progressBarEF.Size" type="System.Drawing.Size, System.Drawing">
    <value>166, 23</value>
  </data>
  <data name="progressBarEF.TabIndex" type="System.Int32, mscorlib">
    <value>27</value>
  </data>
  <data name="btnCancelEF.ImeMode" type="System.Windows.Forms.ImeMode, System.Windows.Forms">
    <value>NoControl</value>
  </data>
  <data name="btnCancelEF.Location" type="System.Drawing.Point, System.Drawing">
    <value>287, 236</value>
  </data>
  <data name="btnCancelEF.Size" type="System.Drawing.Size, System.Drawing">
    <value>75, 23</value>
  </data>
  <data name="btnCancelEF.TabIndex" type="System.Int32, mscorlib">
    <value>12</value>
  </data>
  <data name="btnCancelEF.Text" xml:space="preserve">
    <value>Cancel</value>
  </data>
  <data name="rB8.Appearance" type="System.Windows.Forms.Appearance, System.Windows.Forms">
    <value>Button</value>
  </data>
  <data name="rB8.FlatStyle" type="System.Windows.Forms.FlatStyle, System.Windows.Forms">
    <value>Flat</value>
  </data>
  <data name="rB8.ImeMode" type="System.Windows.Forms.ImeMode, System.Windows.Forms">
    <value>NoControl</value>
  </data>
  <data name="rB8.Location" type="System.Drawing.Point, System.Drawing">
    <value>66, 149</value>
  </data>
  <data name="rB8.Size" type="System.Drawing.Size, System.Drawing">
    <value>60, 60</value>
  </data>
  <data name="rB8.TabIndex" type="System.Int32, mscorlib">
    <value>9</value>
  </data>
  <data name="rB8.TextAlign" type="System.Drawing.ContentAlignment, System.Drawing">
    <value>TopCenter</value>
  </data>
  <data name="rB7.Appearance" type="System.Windows.Forms.Appearance, System.Windows.Forms">
    <value>Button</value>
  </data>
  <data name="rB7.FlatStyle" type="System.Windows.Forms.FlatStyle, System.Windows.Forms">
    <value>Flat</value>
  </data>
  <data name="rB7.ImeMode" type="System.Windows.Forms.ImeMode, System.Windows.Forms">
    <value>NoControl</value>
  </data>
  <data name="rB7.Location" type="System.Drawing.Point, System.Drawing">
    <value>6, 149</value>
  </data>
  <data name="rB7.Size" type="System.Drawing.Size, System.Drawing">
    <value>60, 60</value>
  </data>
  <data name="rB7.TabIndex" type="System.Int32, mscorlib">
    <value>8</value>
  </data>
  <data name="rB7.TextAlign" type="System.Drawing.ContentAlignment, System.Drawing">
    <value>TopRight</value>
  </data>
  <data name="rB6.Appearance" type="System.Windows.Forms.Appearance, System.Windows.Forms">
    <value>Button</value>
  </data>
  <data name="rB6.FlatStyle" type="System.Windows.Forms.FlatStyle, System.Windows.Forms">
    <value>Flat</value>
  </data>
  <data name="rB6.ImeMode" type="System.Windows.Forms.ImeMode, System.Windows.Forms">
    <value>NoControl</value>
  </data>
  <data name="rB6.Location" type="System.Drawing.Point, System.Drawing">
    <value>126, 89</value>
  </data>
  <data name="rB6.Size" type="System.Drawing.Size, System.Drawing">
    <value>60, 60</value>
  </data>
  <data name="rB6.TabIndex" type="System.Int32, mscorlib">
    <value>7</value>
  </data>
  <data name="rB5.Appearance" type="System.Windows.Forms.Appearance, System.Windows.Forms">
    <value>Button</value>
  </data>
  <data name="rB5.FlatStyle" type="System.Windows.Forms.FlatStyle, System.Windows.Forms">
    <value>Flat</value>
  </data>
  <data name="rB5.ImeMode" type="System.Windows.Forms.ImeMode, System.Windows.Forms">
    <value>NoControl</value>
  </data>
  <data name="rB5.Location" type="System.Drawing.Point, System.Drawing">
    <value>66, 89</value>
  </data>
  <data name="rB5.Size" type="System.Drawing.Size, System.Drawing">
    <value>60, 60</value>
  </data>
  <data name="rB5.TabIndex" type="System.Int32, mscorlib">
    <value>6</value>
  </data>
  <data name="rB5.Text" xml:space="preserve">
    <value>Only Z</value>
  </data>
  <data name="rB5.TextAlign" type="System.Drawing.ContentAlignment, System.Drawing">
    <value>MiddleCenter</value>
  </data>
  <data name="rB4.Appearance" type="System.Windows.Forms.Appearance, System.Windows.Forms">
    <value>Button</value>
  </data>
  <data name="rB4.FlatStyle" type="System.Windows.Forms.FlatStyle, System.Windows.Forms">
    <value>Flat</value>
  </data>
  <data name="rB4.ImeMode" type="System.Windows.Forms.ImeMode, System.Windows.Forms">
    <value>NoControl</value>
  </data>
  <data name="rB4.Location" type="System.Drawing.Point, System.Drawing">
    <value>6, 89</value>
  </data>
  <data name="rB4.Size" type="System.Drawing.Size, System.Drawing">
    <value>60, 60</value>
  </data>
  <data name="rB4.TabIndex" type="System.Int32, mscorlib">
    <value>5</value>
  </data>
  <data name="rB4.TextAlign" type="System.Drawing.ContentAlignment, System.Drawing">
    <value>MiddleRight</value>
  </data>
  <data name="rB3.Appearance" type="System.Windows.Forms.Appearance, System.Windows.Forms">
    <value>Button</value>
>>>>>>> 81be28d6
  </data>
  <data name="btnCancelCF.TabIndex" type="System.Int32, mscorlib">
    <value>37</value>
  </data>
  <data name="btnCancelCF.Text" xml:space="preserve">
    <value>Cancel</value>
  </data>
  <data name="&gt;&gt;btnCancelCF.Name" xml:space="preserve">
    <value>btnCancelCF</value>
  </data>
  <data name="&gt;&gt;btnCancelCF.Type" xml:space="preserve">
    <value>System.Windows.Forms.Button, System.Windows.Forms, Version=4.0.0.0, Culture=neutral, PublicKeyToken=b77a5c561934e089</value>
  </data>
  <data name="&gt;&gt;btnCancelCF.Parent" xml:space="preserve">
    <value>tabPage2</value>
  </data>
  <data name="&gt;&gt;btnCancelCF.ZOrder" xml:space="preserve">
    <value>11</value>
  </data>
<<<<<<< HEAD
  <data name="label22.ImeMode" type="System.Windows.Forms.ImeMode, System.Windows.Forms">
    <value>NoControl</value>
  </data>
  <data name="label22.Location" type="System.Drawing.Point, System.Drawing">
    <value>6, 16</value>
  </data>
  <data name="label22.Size" type="System.Drawing.Size, System.Drawing">
    <value>114, 28</value>
  </data>
  <data name="label22.TabIndex" type="System.Int32, mscorlib">
    <value>43</value>
  </data>
  <data name="label22.Text" xml:space="preserve">
    <value>Workpiece diameter (WpD)</value>
=======
  <data name="rB2.Appearance" type="System.Windows.Forms.Appearance, System.Windows.Forms">
    <value>Button</value>
>>>>>>> 81be28d6
  </data>
  <data name="&gt;&gt;label22.Name" xml:space="preserve">
    <value>label22</value>
  </data>
  <data name="&gt;&gt;label22.Type" xml:space="preserve">
    <value>System.Windows.Forms.Label, System.Windows.Forms, Version=4.0.0.0, Culture=neutral, PublicKeyToken=b77a5c561934e089</value>
  </data>
  <data name="&gt;&gt;label22.Parent" xml:space="preserve">
    <value>tabPage2</value>
  </data>
  <data name="&gt;&gt;label22.ZOrder" xml:space="preserve">
    <value>14</value>
  </data>
  <data name="label21.ImeMode" type="System.Windows.Forms.ImeMode, System.Windows.Forms">
    <value>NoControl</value>
  </data>
  <data name="label21.Location" type="System.Drawing.Point, System.Drawing">
    <value>196, 7</value>
  </data>
<<<<<<< HEAD
  <data name="label21.Size" type="System.Drawing.Size, System.Drawing">
    <value>168, 186</value>
  </data>
  <data name="label21.TabIndex" type="System.Int32, mscorlib">
    <value>41</value>
  </data>
  <data name="label21.Text" xml:space="preserve">
    <value>Inner contour:
Place probe inside hole of work piece, almost centered.
Z will not moved.

Outside contour:
Place probe on left side of work piece, as for edge detection.
Or enable 'Start from center' and place probe centered above workpiece.
</value>
  </data>
  <data name="&gt;&gt;label21.Name" xml:space="preserve">
    <value>label21</value>
  </data>
  <data name="&gt;&gt;label21.Type" xml:space="preserve">
    <value>System.Windows.Forms.Label, System.Windows.Forms, Version=4.0.0.0, Culture=neutral, PublicKeyToken=b77a5c561934e089</value>
=======
  <data name="rB1.Appearance" type="System.Windows.Forms.Appearance, System.Windows.Forms">
    <value>Button</value>
>>>>>>> 81be28d6
  </data>
  <data name="&gt;&gt;label21.Parent" xml:space="preserve">
    <value>tabPage2</value>
  </data>
  <data name="&gt;&gt;label21.ZOrder" xml:space="preserve">
    <value>15</value>
  </data>
  <data name="tabPage2.Location" type="System.Drawing.Point, System.Drawing">
    <value>4, 22</value>
  </data>
  <data name="tabPage2.Padding" type="System.Windows.Forms.Padding, System.Windows.Forms">
    <value>3, 3, 3, 3</value>
  </data>
  <data name="tabPage2.Size" type="System.Drawing.Size, System.Drawing">
    <value>367, 265</value>
  </data>
  <data name="tabPage2.TabIndex" type="System.Int32, mscorlib">
    <value>1</value>
  </data>
<<<<<<< HEAD
  <data name="tabPage2.Text" xml:space="preserve">
    <value>Center finder</value>
  </data>
  <data name="&gt;&gt;tabPage2.Name" xml:space="preserve">
    <value>tabPage2</value>
  </data>
  <data name="&gt;&gt;tabPage2.Type" xml:space="preserve">
    <value>System.Windows.Forms.TabPage, System.Windows.Forms, Version=4.0.0.0, Culture=neutral, PublicKeyToken=b77a5c561934e089</value>
  </data>
  <data name="&gt;&gt;tabPage2.Parent" xml:space="preserve">
    <value>tabControl1</value>
  </data>
  <data name="&gt;&gt;tabPage2.ZOrder" xml:space="preserve">
    <value>1</value>
  </data>
=======
>>>>>>> 81be28d6
  <data name="btnClearTL.Location" type="System.Drawing.Point, System.Drawing">
    <value>6, 236</value>
  </data>
  <data name="btnClearTL.Size" type="System.Drawing.Size, System.Drawing">
    <value>144, 23</value>
  </data>
  <data name="btnClearTL.TabIndex" type="System.Int32, mscorlib">
    <value>43</value>
  </data>
  <data name="btnClearTL.Text" xml:space="preserve">
    <value>Clear tool length offset</value>
  </data>
  <data name="pBTL.Location" type="System.Drawing.Point, System.Drawing">
    <value>50, 7</value>
  </data>
  <data name="pBTL.Size" type="System.Drawing.Size, System.Drawing">
    <value>100, 100</value>
  </data>
  <data name="pBTL.TabIndex" type="System.Int32, mscorlib">
    <value>42</value>
  </data>
  <data name="lblTLStatus.AutoSize" type="System.Boolean, mscorlib">
    <value>True</value>
  </data>
  <data name="lblTLStatus.ImeMode" type="System.Windows.Forms.ImeMode, System.Windows.Forms">
    <value>NoControl</value>
  </data>
  <data name="lblTLStatus.Location" type="System.Drawing.Point, System.Drawing">
    <value>196, 214</value>
  </data>
  <data name="lblTLStatus.Size" type="System.Drawing.Size, System.Drawing">
    <value>0, 13</value>
  </data>
  <data name="lblTLStatus.TabIndex" type="System.Int32, mscorlib">
    <value>41</value>
  </data>
  <data name="label12.ImeMode" type="System.Windows.Forms.ImeMode, System.Windows.Forms">
    <value>NoControl</value>
  </data>
  <data name="label12.Location" type="System.Drawing.Point, System.Drawing">
    <value>196, 7</value>
  </data>
  <data name="label12.Size" type="System.Drawing.Size, System.Drawing">
    <value>168, 134</value>
  </data>
  <data name="label12.TabIndex" type="System.Int32, mscorlib">
    <value>40</value>
  </data>
  <data name="label12.Text" xml:space="preserve">
    <value>1. Get tool length for 1st tool
2. Use G92 to set Z zero
3. After tool change, just measure tool length again, Z coordinate will then corrected.

After tool length probing:
Z will move back to start position</value>
  </data>
  <data name="lblTLProgressInfo.AutoSize" type="System.Boolean, mscorlib">
    <value>True</value>
  </data>
  <data name="lblTLProgressInfo.ImeMode" type="System.Windows.Forms.ImeMode, System.Windows.Forms">
    <value>NoControl</value>
  </data>
  <data name="lblTLProgressInfo.Location" type="System.Drawing.Point, System.Drawing">
    <value>196, 170</value>
  </data>
  <data name="lblTLProgressInfo.Size" type="System.Drawing.Size, System.Drawing">
    <value>48, 13</value>
  </data>
  <data name="lblTLProgressInfo.TabIndex" type="System.Int32, mscorlib">
    <value>39</value>
  </data>
  <data name="lblTLProgressInfo.Text" xml:space="preserve">
    <value>Progress</value>
  </data>
  <data name="btnStartTL.ImeMode" type="System.Windows.Forms.ImeMode, System.Windows.Forms">
    <value>NoControl</value>
  </data>
  <data name="btnStartTL.Location" type="System.Drawing.Point, System.Drawing">
    <value>196, 236</value>
  </data>
  <data name="btnStartTL.Size" type="System.Drawing.Size, System.Drawing">
    <value>75, 23</value>
  </data>
  <data name="btnStartTL.TabIndex" type="System.Int32, mscorlib">
    <value>35</value>
  </data>
  <data name="btnStartTL.Text" xml:space="preserve">
    <value>Start</value>
  </data>
  <data name="lblTLProgress.AutoSize" type="System.Boolean, mscorlib">
    <value>True</value>
  </data>
  <data name="lblTLProgress.ImeMode" type="System.Windows.Forms.ImeMode, System.Windows.Forms">
    <value>NoControl</value>
  </data>
  <data name="lblTLProgress.Location" type="System.Drawing.Point, System.Drawing">
    <value>210, 191</value>
  </data>
  <data name="lblTLProgress.Size" type="System.Drawing.Size, System.Drawing">
    <value>0, 13</value>
  </data>
  <data name="lblTLProgress.TabIndex" type="System.Int32, mscorlib">
    <value>38</value>
  </data>
  <data name="progressBarTL.ImeMode" type="System.Windows.Forms.ImeMode, System.Windows.Forms">
    <value>NoControl</value>
  </data>
  <data name="progressBarTL.Location" type="System.Drawing.Point, System.Drawing">
    <value>196, 186</value>
  </data>
  <data name="progressBarTL.Size" type="System.Drawing.Size, System.Drawing">
    <value>166, 23</value>
  </data>
  <data name="progressBarTL.TabIndex" type="System.Int32, mscorlib">
    <value>37</value>
  </data>
  <data name="btnCancelTL.ImeMode" type="System.Windows.Forms.ImeMode, System.Windows.Forms">
    <value>NoControl</value>
  </data>
  <data name="btnCancelTL.Location" type="System.Drawing.Point, System.Drawing">
    <value>287, 236</value>
  </data>
  <data name="btnCancelTL.Size" type="System.Drawing.Size, System.Drawing">
    <value>75, 23</value>
  </data>
  <data name="btnCancelTL.TabIndex" type="System.Int32, mscorlib">
    <value>36</value>
  </data>
  <data name="btnCancelTL.Text" xml:space="preserve">
    <value>Cancel</value>
  </data>
<<<<<<< HEAD
  <data name="&gt;&gt;btnCancelTL.Name" xml:space="preserve">
    <value>btnCancelTL</value>
  </data>
  <data name="&gt;&gt;btnCancelTL.Type" xml:space="preserve">
    <value>System.Windows.Forms.Button, System.Windows.Forms, Version=4.0.0.0, Culture=neutral, PublicKeyToken=b77a5c561934e089</value>
  </data>
  <data name="&gt;&gt;btnCancelTL.Parent" xml:space="preserve">
    <value>tabPage3</value>
  </data>
  <data name="&gt;&gt;btnCancelTL.ZOrder" xml:space="preserve">
    <value>9</value>
  </data>
  <data name="tabPage3.Location" type="System.Drawing.Point, System.Drawing">
    <value>4, 22</value>
=======
  <data name="&gt;&gt;btnProbeCoordClear.Name" xml:space="preserve">
    <value>btnProbeCoordClear</value>
  </data>
  <data name="&gt;&gt;btnProbeCoordClear.Type" xml:space="preserve">
    <value>System.Windows.Forms.Button, System.Windows.Forms, Version=4.0.0.0, Culture=neutral, PublicKeyToken=b77a5c561934e089</value>
  </data>
  <data name="&gt;&gt;btnProbeCoordClear.Parent" xml:space="preserve">
    <value>gBCoordinates</value>
  </data>
  <data name="&gt;&gt;btnProbeCoordClear.ZOrder" xml:space="preserve">
    <value>0</value>
  </data>
  <data name="&gt;&gt;rBProbeCoord2.Name" xml:space="preserve">
    <value>rBProbeCoord2</value>
  </data>
  <data name="&gt;&gt;rBProbeCoord2.Type" xml:space="preserve">
    <value>System.Windows.Forms.RadioButton, System.Windows.Forms, Version=4.0.0.0, Culture=neutral, PublicKeyToken=b77a5c561934e089</value>
  </data>
  <data name="&gt;&gt;rBProbeCoord2.Parent" xml:space="preserve">
    <value>gBCoordinates</value>
  </data>
  <data name="&gt;&gt;rBProbeCoord2.ZOrder" xml:space="preserve">
    <value>1</value>
  </data>
  <data name="&gt;&gt;rBProbeCoord1.Name" xml:space="preserve">
    <value>rBProbeCoord1</value>
>>>>>>> 81be28d6
  </data>
  <data name="tabPage3.Padding" type="System.Windows.Forms.Padding, System.Windows.Forms">
    <value>3, 3, 3, 3</value>
  </data>
  <data name="tabPage3.Size" type="System.Drawing.Size, System.Drawing">
    <value>367, 265</value>
  </data>
  <data name="tabPage3.TabIndex" type="System.Int32, mscorlib">
    <value>2</value>
  </data>
  <data name="tabPage3.Text" xml:space="preserve">
    <value>Tool length</value>
  </data>
  <data name="&gt;&gt;tabPage3.Name" xml:space="preserve">
    <value>tabPage3</value>
  </data>
  <data name="&gt;&gt;tabPage3.Type" xml:space="preserve">
    <value>System.Windows.Forms.TabPage, System.Windows.Forms, Version=4.0.0.0, Culture=neutral, PublicKeyToken=b77a5c561934e089</value>
  </data>
  <data name="&gt;&gt;tabPage3.Parent" xml:space="preserve">
    <value>tabControl1</value>
  </data>
  <data name="&gt;&gt;tabPage3.ZOrder" xml:space="preserve">
    <value>2</value>
  </data>
  <data name="tabControl1.Location" type="System.Drawing.Point, System.Drawing">
    <value>310, 3</value>
  </data>
  <data name="tabControl1.Size" type="System.Drawing.Size, System.Drawing">
    <value>375, 291</value>
  </data>
  <data name="tabControl1.TabIndex" type="System.Int32, mscorlib">
    <value>26</value>
  </data>
  <data name="&gt;&gt;tabControl1.Name" xml:space="preserve">
    <value>tabControl1</value>
  </data>
  <data name="&gt;&gt;tabControl1.Type" xml:space="preserve">
    <value>System.Windows.Forms.TabControl, System.Windows.Forms, Version=4.0.0.0, Culture=neutral, PublicKeyToken=b77a5c561934e089</value>
  </data>
  <data name="&gt;&gt;tabControl1.Parent" xml:space="preserve">
    <value>$this</value>
  </data>
  <data name="&gt;&gt;tabControl1.ZOrder" xml:space="preserve">
    <value>1</value>
  </data>
  <metadata name="timer1.TrayLocation" type="System.Drawing.Point, System.Drawing, Version=4.0.0.0, Culture=neutral, PublicKeyToken=b03f5f7f11d50a3a">
    <value>114, 17</value>
  </metadata>
  <data name="btnProbeCoordClear.Location" type="System.Drawing.Point, System.Drawing">
    <value>226, 33</value>
  </data>
  <data name="btnProbeCoordClear.Size" type="System.Drawing.Size, System.Drawing">
    <value>75, 23</value>
  </data>
  <data name="btnProbeCoordClear.TabIndex" type="System.Int32, mscorlib">
    <value>2</value>
  </data>
  <data name="btnProbeCoordClear.Text" xml:space="preserve">
    <value>Clear G92</value>
  </data>
  <data name="rBProbeCoord2.AutoSize" type="System.Boolean, mscorlib">
    <value>True</value>
  </data>
  <data name="rBProbeCoord2.Location" type="System.Drawing.Point, System.Drawing">
    <value>6, 39</value>
  </data>
  <data name="rBProbeCoord2.Size" type="System.Drawing.Size, System.Drawing">
    <value>67, 17</value>
  </data>
  <data name="rBProbeCoord2.TabIndex" type="System.Int32, mscorlib">
    <value>1</value>
  </data>
  <data name="rBProbeCoord2.Text" xml:space="preserve">
    <value>Use G92</value>
  </data>
  <data name="rBProbeCoord1.AutoSize" type="System.Boolean, mscorlib">
    <value>True</value>
  </data>
  <data name="rBProbeCoord1.Location" type="System.Drawing.Point, System.Drawing">
    <value>6, 16</value>
  </data>
  <data name="rBProbeCoord1.Size" type="System.Drawing.Size, System.Drawing">
    <value>208, 17</value>
  </data>
  <data name="rBProbeCoord1.TabIndex" type="System.Int32, mscorlib">
    <value>0</value>
  </data>
  <data name="rBProbeCoord1.Text" xml:space="preserve">
    <value>Use G10 L2 P0 - Set coord. (G54-G59)</value>
  </data>
  <data name="label11.AutoSize" type="System.Boolean, mscorlib">
    <value>True</value>
  </data>
  <data name="label11.Location" type="System.Drawing.Point, System.Drawing">
    <value>53, 41</value>
  </data>
  <data name="label11.Size" type="System.Drawing.Size, System.Drawing">
    <value>175, 13</value>
  </data>
  <data name="label11.TabIndex" type="System.Int32, mscorlib">
    <value>3</value>
  </data>
  <data name="label11.Text" xml:space="preserve">
    <value>____________________________</value>
  </data>
<<<<<<< HEAD
  <data name="&gt;&gt;label11.Name" xml:space="preserve">
    <value>label11</value>
  </data>
  <data name="&gt;&gt;label11.Type" xml:space="preserve">
    <value>System.Windows.Forms.Label, System.Windows.Forms, Version=4.0.0.0, Culture=neutral, PublicKeyToken=b77a5c561934e089</value>
  </data>
  <data name="&gt;&gt;label11.Parent" xml:space="preserve">
    <value>gBCoordinates</value>
  </data>
  <data name="&gt;&gt;label11.ZOrder" xml:space="preserve">
    <value>3</value>
  </data>
  <data name="gBCoordinates.Location" type="System.Drawing.Point, System.Drawing">
    <value>3, 214</value>
  </data>
  <data name="gBCoordinates.Size" type="System.Drawing.Size, System.Drawing">
    <value>304, 76</value>
  </data>
  <data name="gBCoordinates.TabIndex" type="System.Int32, mscorlib">
    <value>27</value>
  </data>
  <data name="gBCoordinates.Text" xml:space="preserve">
    <value>Coordinates</value>
  </data>
  <data name="&gt;&gt;gBCoordinates.Name" xml:space="preserve">
    <value>gBCoordinates</value>
  </data>
  <data name="&gt;&gt;gBCoordinates.Type" xml:space="preserve">
    <value>System.Windows.Forms.GroupBox, System.Windows.Forms, Version=4.0.0.0, Culture=neutral, PublicKeyToken=b77a5c561934e089</value>
  </data>
  <data name="&gt;&gt;gBCoordinates.Parent" xml:space="preserve">
    <value>$this</value>
  </data>
  <data name="&gt;&gt;gBCoordinates.ZOrder" xml:space="preserve">
    <value>0</value>
  </data>
  <metadata name="$this.Localizable" type="System.Boolean, mscorlib, Version=4.0.0.0, Culture=neutral, PublicKeyToken=b77a5c561934e089">
    <value>True</value>
  </metadata>
=======
>>>>>>> 81be28d6
  <data name="$this.AutoScaleDimensions" type="System.Drawing.SizeF, System.Drawing">
    <value>6, 13</value>
  </data>
  <data name="$this.ClientSize" type="System.Drawing.Size, System.Drawing">
    <value>684, 296</value>
  </data>
  <data name="$this.MaximumSize" type="System.Drawing.Size, System.Drawing">
    <value>700, 335</value>
  </data>
  <data name="$this.MinimumSize" type="System.Drawing.Size, System.Drawing">
    <value>700, 335</value>
  </data>
  <data name="$this.Text" xml:space="preserve">
    <value>Probing and Tool Length Offset</value>
  </data>
  <data name="&gt;&gt;toolTip1.Name" xml:space="preserve">
    <value>toolTip1</value>
  </data>
  <data name="&gt;&gt;toolTip1.Type" xml:space="preserve">
    <value>System.Windows.Forms.ToolTip, System.Windows.Forms, Version=4.0.0.0, Culture=neutral, PublicKeyToken=b77a5c561934e089</value>
  </data>
  <data name="&gt;&gt;timer1.Name" xml:space="preserve">
    <value>timer1</value>
  </data>
  <data name="&gt;&gt;timer1.Type" xml:space="preserve">
    <value>System.Windows.Forms.Timer, System.Windows.Forms, Version=4.0.0.0, Culture=neutral, PublicKeyToken=b77a5c561934e089</value>
  </data>
  <data name="&gt;&gt;$this.Name" xml:space="preserve">
    <value>ControlProbing</value>
  </data>
  <data name="&gt;&gt;$this.Type" xml:space="preserve">
    <value>System.Windows.Forms.Form, System.Windows.Forms, Version=4.0.0.0, Culture=neutral, PublicKeyToken=b77a5c561934e089</value>
  </data>
  <metadata name="toolTip1.TrayLocation" type="System.Drawing.Point, System.Drawing, Version=4.0.0.0, Culture=neutral, PublicKeyToken=b03f5f7f11d50a3a">
    <value>17, 17</value>
  </metadata>
  <metadata name="timer1.TrayLocation" type="System.Drawing.Point, System.Drawing, Version=4.0.0.0, Culture=neutral, PublicKeyToken=b03f5f7f11d50a3a">
    <value>114, 17</value>
  </metadata>
  <metadata name="$this.Localizable" type="System.Boolean, mscorlib, Version=4.0.0.0, Culture=neutral, PublicKeyToken=b77a5c561934e089">
    <value>True</value>
  </metadata>
</root><|MERGE_RESOLUTION|>--- conflicted
+++ resolved
@@ -1,3179 +1,2702 @@
-﻿<?xml version="1.0" encoding="utf-8"?>
-<root>
-  <!-- 
-    Microsoft ResX Schema 
-    
-    Version 2.0
-    
-    The primary goals of this format is to allow a simple XML format 
-    that is mostly human readable. The generation and parsing of the 
-    various data types are done through the TypeConverter classes 
-    associated with the data types.
-    
-    Example:
-    
-    ... ado.net/XML headers & schema ...
-    <resheader name="resmimetype">text/microsoft-resx</resheader>
-    <resheader name="version">2.0</resheader>
-    <resheader name="reader">System.Resources.ResXResourceReader, System.Windows.Forms, ...</resheader>
-    <resheader name="writer">System.Resources.ResXResourceWriter, System.Windows.Forms, ...</resheader>
-    <data name="Name1"><value>this is my long string</value><comment>this is a comment</comment></data>
-    <data name="Color1" type="System.Drawing.Color, System.Drawing">Blue</data>
-    <data name="Bitmap1" mimetype="application/x-microsoft.net.object.binary.base64">
-        <value>[base64 mime encoded serialized .NET Framework object]</value>
-    </data>
-    <data name="Icon1" type="System.Drawing.Icon, System.Drawing" mimetype="application/x-microsoft.net.object.bytearray.base64">
-        <value>[base64 mime encoded string representing a byte array form of the .NET Framework object]</value>
-        <comment>This is a comment</comment>
-    </data>
-                
-    There are any number of "resheader" rows that contain simple 
-    name/value pairs.
-    
-    Each data row contains a name, and value. The row also contains a 
-    type or mimetype. Type corresponds to a .NET class that support 
-    text/value conversion through the TypeConverter architecture. 
-    Classes that don't support this are serialized and stored with the 
-    mimetype set.
-    
-    The mimetype is used for serialized objects, and tells the 
-    ResXResourceReader how to depersist the object. This is currently not 
-    extensible. For a given mimetype the value must be set accordingly:
-    
-    Note - application/x-microsoft.net.object.binary.base64 is the format 
-    that the ResXResourceWriter will generate, however the reader can 
-    read any of the formats listed below.
-    
-    mimetype: application/x-microsoft.net.object.binary.base64
-    value   : The object must be serialized with 
-            : System.Runtime.Serialization.Formatters.Binary.BinaryFormatter
-            : and then encoded with base64 encoding.
-    
-    mimetype: application/x-microsoft.net.object.soap.base64
-    value   : The object must be serialized with 
-            : System.Runtime.Serialization.Formatters.Soap.SoapFormatter
-            : and then encoded with base64 encoding.
-
-    mimetype: application/x-microsoft.net.object.bytearray.base64
-    value   : The object must be serialized into a byte array 
-            : using a System.ComponentModel.TypeConverter
-            : and then encoded with base64 encoding.
-    -->
-  <xsd:schema id="root" xmlns="" xmlns:xsd="http://www.w3.org/2001/XMLSchema" xmlns:msdata="urn:schemas-microsoft-com:xml-msdata">
-    <xsd:import namespace="http://www.w3.org/XML/1998/namespace" />
-    <xsd:element name="root" msdata:IsDataSet="true">
-      <xsd:complexType>
-        <xsd:choice maxOccurs="unbounded">
-          <xsd:element name="metadata">
-            <xsd:complexType>
-              <xsd:sequence>
-                <xsd:element name="value" type="xsd:string" minOccurs="0" />
-              </xsd:sequence>
-              <xsd:attribute name="name" use="required" type="xsd:string" />
-              <xsd:attribute name="type" type="xsd:string" />
-              <xsd:attribute name="mimetype" type="xsd:string" />
-              <xsd:attribute ref="xml:space" />
-            </xsd:complexType>
-          </xsd:element>
-          <xsd:element name="assembly">
-            <xsd:complexType>
-              <xsd:attribute name="alias" type="xsd:string" />
-              <xsd:attribute name="name" type="xsd:string" />
-            </xsd:complexType>
-          </xsd:element>
-          <xsd:element name="data">
-            <xsd:complexType>
-              <xsd:sequence>
-                <xsd:element name="value" type="xsd:string" minOccurs="0" msdata:Ordinal="1" />
-                <xsd:element name="comment" type="xsd:string" minOccurs="0" msdata:Ordinal="2" />
-              </xsd:sequence>
-              <xsd:attribute name="name" type="xsd:string" use="required" msdata:Ordinal="1" />
-              <xsd:attribute name="type" type="xsd:string" msdata:Ordinal="3" />
-              <xsd:attribute name="mimetype" type="xsd:string" msdata:Ordinal="4" />
-              <xsd:attribute ref="xml:space" />
-            </xsd:complexType>
-          </xsd:element>
-          <xsd:element name="resheader">
-            <xsd:complexType>
-              <xsd:sequence>
-                <xsd:element name="value" type="xsd:string" minOccurs="0" msdata:Ordinal="1" />
-              </xsd:sequence>
-              <xsd:attribute name="name" type="xsd:string" use="required" />
-            </xsd:complexType>
-          </xsd:element>
-        </xsd:choice>
-      </xsd:complexType>
-    </xsd:element>
-  </xsd:schema>
-  <resheader name="resmimetype">
-    <value>text/microsoft-resx</value>
-  </resheader>
-  <resheader name="version">
-    <value>2.0</value>
-  </resheader>
-  <resheader name="reader">
-    <value>System.Resources.ResXResourceReader, System.Windows.Forms, Version=4.0.0.0, Culture=neutral, PublicKeyToken=b77a5c561934e089</value>
-  </resheader>
-  <resheader name="writer">
-    <value>System.Resources.ResXResourceWriter, System.Windows.Forms, Version=4.0.0.0, Culture=neutral, PublicKeyToken=b77a5c561934e089</value>
-  </resheader>
-  <assembly alias="mscorlib" name="mscorlib, Version=4.0.0.0, Culture=neutral, PublicKeyToken=b77a5c561934e089" />
-  <data name="label1.AutoSize" type="System.Boolean, mscorlib">
-    <value>True</value>
-  </data>
-  <assembly alias="System.Windows.Forms" name="System.Windows.Forms, Version=4.0.0.0, Culture=neutral, PublicKeyToken=b77a5c561934e089" />
-  <data name="label1.ImeMode" type="System.Windows.Forms.ImeMode, System.Windows.Forms">
-    <value>NoControl</value>
-  </data>
-  <assembly alias="System.Drawing" name="System.Drawing, Version=4.0.0.0, Culture=neutral, PublicKeyToken=b03f5f7f11d50a3a" />
-  <data name="label1.Location" type="System.Drawing.Point, System.Drawing">
-    <value>6, 16</value>
-  </data>
-  <data name="label1.Size" type="System.Drawing.Size, System.Drawing">
-    <value>140, 13</value>
-  </data>
-  <data name="label1.TabIndex" type="System.Int32, mscorlib">
-    <value>0</value>
-  </data>
-  <data name="label1.Text" xml:space="preserve">
-    <value>Probe / cutter diameter (PD)</value>
-  </data>
-  <data name="label1.ToolTip" xml:space="preserve">
-    <value>Diameter of probing tip or cutter head to calculate zero position</value>
-  </data>
-  <data name="&gt;&gt;label1.Name" xml:space="preserve">
-    <value>label1</value>
-  </data>
-  <data name="&gt;&gt;label1.Type" xml:space="preserve">
-    <value>System.Windows.Forms.Label, System.Windows.Forms, Version=4.0.0.0, Culture=neutral, PublicKeyToken=b77a5c561934e089</value>
-  </data>
-  <data name="&gt;&gt;label1.Parent" xml:space="preserve">
-    <value>gBHardware</value>
-  </data>
-  <data name="&gt;&gt;label1.ZOrder" xml:space="preserve">
-    <value>8</value>
-  </data>
-  <data name="label2.AutoSize" type="System.Boolean, mscorlib">
-    <value>True</value>
-  </data>
-  <data name="label2.ImeMode" type="System.Windows.Forms.ImeMode, System.Windows.Forms">
-    <value>NoControl</value>
-  </data>
-  <data name="label2.Location" type="System.Drawing.Point, System.Drawing">
-    <value>6, 53</value>
-  </data>
-  <data name="label2.Size" type="System.Drawing.Size, System.Drawing">
-    <value>145, 13</value>
-  </data>
-  <data name="label2.TabIndex" type="System.Int32, mscorlib">
-    <value>2</value>
-  </data>
-  <data name="label2.Text" xml:space="preserve">
-    <value>Max. Probing distance (MPD)</value>
-  </data>
-  <data name="label2.ToolTip" xml:space="preserve">
-    <value>Maximum distance to move, to find an edge</value>
-  </data>
-  <data name="&gt;&gt;label2.Name" xml:space="preserve">
-    <value>label2</value>
-  </data>
-  <data name="&gt;&gt;label2.Type" xml:space="preserve">
-    <value>System.Windows.Forms.Label, System.Windows.Forms, Version=4.0.0.0, Culture=neutral, PublicKeyToken=b77a5c561934e089</value>
-  </data>
-  <data name="&gt;&gt;label2.Parent" xml:space="preserve">
-    <value>gBMovement</value>
-  </data>
-  <data name="&gt;&gt;label2.ZOrder" xml:space="preserve">
-    <value>14</value>
-  </data>
-  <data name="label3.AutoSize" type="System.Boolean, mscorlib">
-    <value>True</value>
-  </data>
-  <data name="label3.ImeMode" type="System.Windows.Forms.ImeMode, System.Windows.Forms">
-    <value>NoControl</value>
-  </data>
-  <data name="label3.Location" type="System.Drawing.Point, System.Drawing">
-    <value>6, 16</value>
-  </data>
-  <data name="label3.Size" type="System.Drawing.Size, System.Drawing">
-    <value>88, 13</value>
-  </data>
-  <data name="label3.TabIndex" type="System.Int32, mscorlib">
-    <value>4</value>
-  </data>
-  <data name="label3.Text" xml:space="preserve">
-    <value>Probing feed rate</value>
-  </data>
-  <data name="&gt;&gt;label3.Name" xml:space="preserve">
-    <value>label3</value>
-  </data>
-  <data name="&gt;&gt;label3.Type" xml:space="preserve">
-    <value>System.Windows.Forms.Label, System.Windows.Forms, Version=4.0.0.0, Culture=neutral, PublicKeyToken=b77a5c561934e089</value>
-  </data>
-  <data name="&gt;&gt;label3.Parent" xml:space="preserve">
-    <value>gBMovement</value>
-  </data>
-  <data name="&gt;&gt;label3.ZOrder" xml:space="preserve">
-    <value>17</value>
-  </data>
-  <data name="label4.AutoSize" type="System.Boolean, mscorlib">
-    <value>True</value>
-  </data>
-  <data name="label4.ImeMode" type="System.Windows.Forms.ImeMode, System.Windows.Forms">
-    <value>NoControl</value>
-  </data>
-  <data name="label4.Location" type="System.Drawing.Point, System.Drawing">
-    <value>6, 53</value>
-  </data>
-  <data name="label4.Size" type="System.Drawing.Size, System.Drawing">
-    <value>114, 13</value>
-  </data>
-  <data name="label4.TabIndex" type="System.Int32, mscorlib">
-    <value>8</value>
-  </data>
-  <data name="label4.Text" xml:space="preserve">
-    <value>Touch plate dimension</value>
-  </data>
-  <data name="label4.ToolTip" xml:space="preserve">
-    <value>Offset to probed zero position, caused by touch plate, gage block or aluminum foil</value>
-  </data>
-  <data name="&gt;&gt;label4.Name" xml:space="preserve">
-    <value>label4</value>
-  </data>
-  <data name="&gt;&gt;label4.Type" xml:space="preserve">
-    <value>System.Windows.Forms.Label, System.Windows.Forms, Version=4.0.0.0, Culture=neutral, PublicKeyToken=b77a5c561934e089</value>
-  </data>
-  <data name="&gt;&gt;label4.Parent" xml:space="preserve">
-    <value>gBHardware</value>
-  </data>
-  <data name="&gt;&gt;label4.ZOrder" xml:space="preserve">
-    <value>7</value>
-  </data>
-  <data name="cBZProbing.AutoSize" type="System.Boolean, mscorlib">
-    <value>True</value>
-  </data>
-  <data name="cBZProbing.ImeMode" type="System.Windows.Forms.ImeMode, System.Windows.Forms">
-    <value>NoControl</value>
-  </data>
-  <data name="cBZProbing.Location" type="System.Drawing.Point, System.Drawing">
-    <value>6, 6</value>
-  </data>
-  <data name="cBZProbing.Size" type="System.Drawing.Size, System.Drawing">
-    <value>86, 17</value>
-  </data>
-  <data name="cBZProbing.TabIndex" type="System.Int32, mscorlib">
-    <value>1</value>
-  </data>
-  <data name="cBZProbing.Text" xml:space="preserve">
-    <value>Probe Z also</value>
-  </data>
-  <data name="cBZProbing.ToolTip" xml:space="preserve">
-    <value>Probe Z finally, after successful edge or corner probing</value>
-  </data>
-  <data name="&gt;&gt;cBZProbing.Name" xml:space="preserve">
-    <value>cBZProbing</value>
-  </data>
-  <data name="&gt;&gt;cBZProbing.Type" xml:space="preserve">
-    <value>System.Windows.Forms.CheckBox, System.Windows.Forms, Version=4.0.0.0, Culture=neutral, PublicKeyToken=b77a5c561934e089</value>
-  </data>
-  <data name="&gt;&gt;cBZProbing.Parent" xml:space="preserve">
-    <value>tabPage1</value>
-  </data>
-  <data name="&gt;&gt;cBZProbing.ZOrder" xml:space="preserve">
-    <value>20</value>
-  </data>
-  <data name="label7.AutoSize" type="System.Boolean, mscorlib">
-    <value>True</value>
-  </data>
-  <data name="label7.ImeMode" type="System.Windows.Forms.ImeMode, System.Windows.Forms">
-    <value>NoControl</value>
-  </data>
-  <data name="label7.Location" type="System.Drawing.Point, System.Drawing">
-    <value>262, 37</value>
-  </data>
-  <data name="label7.Size" type="System.Drawing.Size, System.Drawing">
-    <value>14, 13</value>
-  </data>
-  <data name="label7.TabIndex" type="System.Int32, mscorlib">
-    <value>25</value>
-  </data>
-  <data name="label7.Text" xml:space="preserve">
-    <value>Z</value>
-  </data>
-  <data name="label6.AutoSize" type="System.Boolean, mscorlib">
-    <value>True</value>
-  </data>
-  <data name="label6.ImeMode" type="System.Windows.Forms.ImeMode, System.Windows.Forms">
-    <value>NoControl</value>
-  </data>
-  <data name="label6.Location" type="System.Drawing.Point, System.Drawing">
-    <value>212, 37</value>
-  </data>
-  <data name="label6.Size" type="System.Drawing.Size, System.Drawing">
-    <value>14, 13</value>
-  </data>
-  <data name="label6.TabIndex" type="System.Int32, mscorlib">
-    <value>24</value>
-  </data>
-  <data name="label6.Text" xml:space="preserve">
-    <value>Y</value>
-  </data>
-  <data name="label5.AutoSize" type="System.Boolean, mscorlib">
-    <value>True</value>
-  </data>
-  <data name="label5.ImeMode" type="System.Windows.Forms.ImeMode, System.Windows.Forms">
-    <value>NoControl</value>
-  </data>
-  <data name="label5.Location" type="System.Drawing.Point, System.Drawing">
-    <value>162, 37</value>
-  </data>
-  <data name="label5.Size" type="System.Drawing.Size, System.Drawing">
-    <value>14, 13</value>
-  </data>
-  <data name="label5.TabIndex" type="System.Int32, mscorlib">
-    <value>23</value>
-  </data>
-  <data name="label5.Text" xml:space="preserve">
-    <value>X</value>
-  </data>
-  <data name="nUDProbeDiameter.Location" type="System.Drawing.Point, System.Drawing">
-    <value>150, 14</value>
-  </data>
-  <data name="nUDProbeDiameter.Size" type="System.Drawing.Size, System.Drawing">
-    <value>50, 20</value>
-  </data>
-  <data name="nUDProbeDiameter.TabIndex" type="System.Int32, mscorlib">
-    <value>1</value>
-  </data>
-  <data name="nUDProbeDiameter.TextAlign" type="System.Windows.Forms.HorizontalAlignment, System.Windows.Forms">
-    <value>Right</value>
-  </data>
-  <data name="nUDProbeDiameter.ToolTip" xml:space="preserve">
-    <value>Diameter of probing tip or cutter head to calculate zero position</value>
-  </data>
-  <data name="nUDOffsetX.Location" type="System.Drawing.Point, System.Drawing">
-    <value>150, 51</value>
-  </data>
-  <data name="nUDOffsetX.Size" type="System.Drawing.Size, System.Drawing">
-    <value>50, 20</value>
-  </data>
-  <data name="nUDOffsetX.TabIndex" type="System.Int32, mscorlib">
-    <value>9</value>
-  </data>
-  <data name="nUDOffsetX.TextAlign" type="System.Windows.Forms.HorizontalAlignment, System.Windows.Forms">
-    <value>Right</value>
-  </data>
-  <data name="nUDOffsetX.ToolTip" xml:space="preserve">
-    <value>Offset to probed zero position, caused by gage block or aluminum foil</value>
-  </data>
-  <data name="nUDOffsetY.Location" type="System.Drawing.Point, System.Drawing">
-    <value>200, 51</value>
-  </data>
-  <data name="nUDOffsetY.Size" type="System.Drawing.Size, System.Drawing">
-    <value>50, 20</value>
-  </data>
-  <data name="nUDOffsetY.TabIndex" type="System.Int32, mscorlib">
-    <value>10</value>
-  </data>
-  <data name="nUDOffsetY.TextAlign" type="System.Windows.Forms.HorizontalAlignment, System.Windows.Forms">
-    <value>Right</value>
-  </data>
-  <data name="nUDOffsetY.ToolTip" xml:space="preserve">
-    <value>Offset to probed zero position, caused by gage block or aluminum foil</value>
-  </data>
-  <data name="nUDOffsetZ.Location" type="System.Drawing.Point, System.Drawing">
-    <value>250, 51</value>
-  </data>
-  <data name="nUDOffsetZ.Size" type="System.Drawing.Size, System.Drawing">
-    <value>50, 20</value>
-  </data>
-  <data name="nUDOffsetZ.TabIndex" type="System.Int32, mscorlib">
-    <value>11</value>
-  </data>
-  <data name="nUDOffsetZ.TextAlign" type="System.Windows.Forms.HorizontalAlignment, System.Windows.Forms">
-    <value>Right</value>
-  </data>
-  <data name="nUDOffsetZ.ToolTip" xml:space="preserve">
-    <value>Offset to probed zero position, caused by gage block or aluminum foil</value>
-  </data>
-<<<<<<< HEAD
-  <data name="&gt;&gt;nUDOffsetZ.Name" xml:space="preserve">
-    <value>nUDOffsetZ</value>
-  </data>
-  <data name="&gt;&gt;nUDOffsetZ.Type" xml:space="preserve">
-    <value>System.Windows.Forms.NumericUpDown, System.Windows.Forms, Version=4.0.0.0, Culture=neutral, PublicKeyToken=b77a5c561934e089</value>
-  </data>
-  <data name="&gt;&gt;nUDOffsetZ.Parent" xml:space="preserve">
-    <value>gBHardware</value>
-  </data>
-  <data name="&gt;&gt;nUDOffsetZ.ZOrder" xml:space="preserve">
-    <value>6</value>
-  </data>
-  <data name="gBHardware.Location" type="System.Drawing.Point, System.Drawing">
-    <value>3, 3</value>
-  </data>
-  <data name="gBHardware.Size" type="System.Drawing.Size, System.Drawing">
-    <value>304, 79</value>
-  </data>
-  <data name="gBHardware.TabIndex" type="System.Int32, mscorlib">
-    <value>22</value>
-  </data>
-  <data name="gBHardware.Text" xml:space="preserve">
-    <value>Hardware dimensions</value>
-  </data>
-  <data name="&gt;&gt;gBHardware.Name" xml:space="preserve">
-    <value>gBHardware</value>
-  </data>
-  <data name="&gt;&gt;gBHardware.Type" xml:space="preserve">
-    <value>System.Windows.Forms.GroupBox, System.Windows.Forms, Version=4.0.0.0, Culture=neutral, PublicKeyToken=b77a5c561934e089</value>
-  </data>
-  <data name="&gt;&gt;gBHardware.Parent" xml:space="preserve">
-    <value>$this</value>
-  </data>
-  <data name="&gt;&gt;gBHardware.ZOrder" xml:space="preserve">
-    <value>3</value>
-  </data>
-=======
->>>>>>> 81be28d6
-  <data name="label14.AutoSize" type="System.Boolean, mscorlib">
-    <value>True</value>
-  </data>
-  <data name="label14.ImeMode" type="System.Windows.Forms.ImeMode, System.Windows.Forms">
-    <value>NoControl</value>
-  </data>
-  <data name="label14.Location" type="System.Drawing.Point, System.Drawing">
-    <value>6, 75</value>
-  </data>
-  <data name="label14.Size" type="System.Drawing.Size, System.Drawing">
-    <value>138, 13</value>
-  </data>
-  <data name="label14.TabIndex" type="System.Int32, mscorlib">
-    <value>29</value>
-  </data>
-  <data name="label14.Text" xml:space="preserve">
-    <value>Safe distance               (SD)</value>
-  </data>
-  <data name="label14.ToolTip" xml:space="preserve">
-    <value>Retract by this distance after success probing</value>
-  </data>
-  <data name="&gt;&gt;label14.Name" xml:space="preserve">
-    <value>label14</value>
-  </data>
-  <data name="&gt;&gt;label14.Type" xml:space="preserve">
-    <value>System.Windows.Forms.Label, System.Windows.Forms, Version=4.0.0.0, Culture=neutral, PublicKeyToken=b77a5c561934e089</value>
-  </data>
-  <data name="&gt;&gt;label14.Parent" xml:space="preserve">
-    <value>gBMovement</value>
-  </data>
-  <data name="&gt;&gt;label14.ZOrder" xml:space="preserve">
-    <value>15</value>
-  </data>
-  <data name="lblProbeFinal.AutoSize" type="System.Boolean, mscorlib">
-    <value>True</value>
-  </data>
-  <data name="lblProbeFinal.ImeMode" type="System.Windows.Forms.ImeMode, System.Windows.Forms">
-    <value>NoControl</value>
-  </data>
-  <data name="lblProbeFinal.Location" type="System.Drawing.Point, System.Drawing">
-    <value>6, 97</value>
-  </data>
-  <data name="lblProbeFinal.Size" type="System.Drawing.Size, System.Drawing">
-    <value>130, 13</value>
-  </data>
-  <data name="lblProbeFinal.TabIndex" type="System.Int32, mscorlib">
-    <value>36</value>
-  </data>
-  <data name="lblProbeFinal.Text" xml:space="preserve">
-    <value>Final position after probing</value>
-  </data>
-  <data name="lblProbeFinal.ToolTip" xml:space="preserve">
-    <value>Finally move to this position</value>
-  </data>
-  <data name="lblProbeFinal.Visible" type="System.Boolean, mscorlib">
-    <value>False</value>
-  </data>
-  <data name="&gt;&gt;lblProbeFinal.Name" xml:space="preserve">
-    <value>lblProbeFinal</value>
-  </data>
-  <data name="&gt;&gt;lblProbeFinal.Type" xml:space="preserve">
-    <value>System.Windows.Forms.Label, System.Windows.Forms, Version=4.0.0.0, Culture=neutral, PublicKeyToken=b77a5c561934e089</value>
-  </data>
-  <data name="&gt;&gt;lblProbeFinal.Parent" xml:space="preserve">
-    <value>gBMovement</value>
-  </data>
-  <data name="&gt;&gt;lblProbeFinal.ZOrder" xml:space="preserve">
-    <value>16</value>
-  </data>
-  <data name="nUDWorkpieceDiameter.Location" type="System.Drawing.Point, System.Drawing">
-    <value>126, 6</value>
-  </data>
-  <data name="nUDWorkpieceDiameter.Size" type="System.Drawing.Size, System.Drawing">
-    <value>60, 20</value>
-  </data>
-  <data name="nUDWorkpieceDiameter.TabIndex" type="System.Int32, mscorlib">
-    <value>26</value>
-  </data>
-  <data name="nUDWorkpieceDiameter.TextAlign" type="System.Windows.Forms.HorizontalAlignment, System.Windows.Forms">
-    <value>Right</value>
-  </data>
-  <data name="nUDWorkpieceDiameter.ToolTip" xml:space="preserve">
-    <value>Diameter of workpiece to determine probing distance</value>
-  </data>
-  <data name="&gt;&gt;nUDWorkpieceDiameter.Name" xml:space="preserve">
-    <value>nUDWorkpieceDiameter</value>
-  </data>
-  <data name="&gt;&gt;nUDWorkpieceDiameter.Type" xml:space="preserve">
-    <value>System.Windows.Forms.NumericUpDown, System.Windows.Forms, Version=4.0.0.0, Culture=neutral, PublicKeyToken=b77a5c561934e089</value>
-  </data>
-  <data name="&gt;&gt;nUDWorkpieceDiameter.Parent" xml:space="preserve">
-    <value>tabPage2</value>
-  </data>
-  <data name="&gt;&gt;nUDWorkpieceDiameter.ZOrder" xml:space="preserve">
-    <value>5</value>
-  </data>
-  <data name="nUDProbeFinalZ.Location" type="System.Drawing.Point, System.Drawing">
-    <value>250, 95</value>
-  </data>
-  <data name="nUDProbeFinalZ.Size" type="System.Drawing.Size, System.Drawing">
-    <value>50, 20</value>
-  </data>
-  <data name="nUDProbeFinalZ.TabIndex" type="System.Int32, mscorlib">
-    <value>39</value>
-  </data>
-  <data name="nUDProbeFinalZ.TextAlign" type="System.Windows.Forms.HorizontalAlignment, System.Windows.Forms">
-    <value>Right</value>
-  </data>
-  <data name="nUDProbeFinalZ.ToolTip" xml:space="preserve">
-    <value>Finally move to this position</value>
-  </data>
-  <data name="nUDProbeFinalZ.Visible" type="System.Boolean, mscorlib">
-    <value>False</value>
-  </data>
-  <data name="&gt;&gt;nUDProbeFinalZ.Name" xml:space="preserve">
-    <value>nUDProbeFinalZ</value>
-  </data>
-  <data name="&gt;&gt;nUDProbeFinalZ.Type" xml:space="preserve">
-    <value>System.Windows.Forms.NumericUpDown, System.Windows.Forms, Version=4.0.0.0, Culture=neutral, PublicKeyToken=b77a5c561934e089</value>
-  </data>
-  <data name="&gt;&gt;nUDProbeFinalZ.Parent" xml:space="preserve">
-    <value>gBMovement</value>
-  </data>
-  <data name="&gt;&gt;nUDProbeFinalZ.ZOrder" xml:space="preserve">
-    <value>1</value>
-  </data>
-  <data name="nUDProbeFinalY.Location" type="System.Drawing.Point, System.Drawing">
-    <value>200, 95</value>
-  </data>
-  <data name="nUDProbeFinalY.Size" type="System.Drawing.Size, System.Drawing">
-    <value>50, 20</value>
-  </data>
-  <data name="nUDProbeFinalY.TabIndex" type="System.Int32, mscorlib">
-    <value>38</value>
-  </data>
-  <data name="nUDProbeFinalY.TextAlign" type="System.Windows.Forms.HorizontalAlignment, System.Windows.Forms">
-    <value>Right</value>
-  </data>
-  <data name="nUDProbeFinalY.ToolTip" xml:space="preserve">
-    <value>Finally move to this position</value>
-  </data>
-  <data name="nUDProbeFinalY.Visible" type="System.Boolean, mscorlib">
-    <value>False</value>
-  </data>
-  <data name="&gt;&gt;nUDProbeFinalY.Name" xml:space="preserve">
-    <value>nUDProbeFinalY</value>
-  </data>
-  <data name="&gt;&gt;nUDProbeFinalY.Type" xml:space="preserve">
-    <value>System.Windows.Forms.NumericUpDown, System.Windows.Forms, Version=4.0.0.0, Culture=neutral, PublicKeyToken=b77a5c561934e089</value>
-  </data>
-  <data name="&gt;&gt;nUDProbeFinalY.Parent" xml:space="preserve">
-    <value>gBMovement</value>
-  </data>
-  <data name="&gt;&gt;nUDProbeFinalY.ZOrder" xml:space="preserve">
-    <value>2</value>
-  </data>
-  <data name="nUDProbeFinalX.Location" type="System.Drawing.Point, System.Drawing">
-    <value>150, 95</value>
-  </data>
-  <data name="nUDProbeFinalX.Size" type="System.Drawing.Size, System.Drawing">
-    <value>50, 20</value>
-  </data>
-  <data name="nUDProbeFinalX.TabIndex" type="System.Int32, mscorlib">
-    <value>37</value>
-  </data>
-  <data name="nUDProbeFinalX.TextAlign" type="System.Windows.Forms.HorizontalAlignment, System.Windows.Forms">
-    <value>Right</value>
-  </data>
-  <data name="nUDProbeFinalX.ToolTip" xml:space="preserve">
-    <value>Finally move to this position</value>
-  </data>
-  <data name="nUDProbeFinalX.Visible" type="System.Boolean, mscorlib">
-    <value>False</value>
-  </data>
-  <data name="&gt;&gt;nUDProbeFinalX.Name" xml:space="preserve">
-    <value>nUDProbeFinalX</value>
-  </data>
-  <data name="&gt;&gt;nUDProbeFinalX.Type" xml:space="preserve">
-    <value>System.Windows.Forms.NumericUpDown, System.Windows.Forms, Version=4.0.0.0, Culture=neutral, PublicKeyToken=b77a5c561934e089</value>
-  </data>
-  <data name="&gt;&gt;nUDProbeFinalX.Parent" xml:space="preserve">
-    <value>gBMovement</value>
-  </data>
-  <data name="&gt;&gt;nUDProbeFinalX.ZOrder" xml:space="preserve">
-    <value>3</value>
-  </data>
-  <data name="nUDProbeSaveZ.Location" type="System.Drawing.Point, System.Drawing">
-    <value>250, 73</value>
-  </data>
-  <data name="nUDProbeSaveZ.Size" type="System.Drawing.Size, System.Drawing">
-    <value>50, 20</value>
-  </data>
-  <data name="nUDProbeSaveZ.TabIndex" type="System.Int32, mscorlib">
-    <value>32</value>
-  </data>
-  <data name="nUDProbeSaveZ.TextAlign" type="System.Windows.Forms.HorizontalAlignment, System.Windows.Forms">
-    <value>Right</value>
-  </data>
-  <data name="nUDProbeSaveZ.ToolTip" xml:space="preserve">
-    <value>Retract by this distance after success probing</value>
-  </data>
-  <data name="&gt;&gt;nUDProbeSaveZ.Name" xml:space="preserve">
-    <value>nUDProbeSaveZ</value>
-  </data>
-  <data name="&gt;&gt;nUDProbeSaveZ.Type" xml:space="preserve">
-    <value>System.Windows.Forms.NumericUpDown, System.Windows.Forms, Version=4.0.0.0, Culture=neutral, PublicKeyToken=b77a5c561934e089</value>
-  </data>
-  <data name="&gt;&gt;nUDProbeSaveZ.Parent" xml:space="preserve">
-    <value>gBMovement</value>
-  </data>
-  <data name="&gt;&gt;nUDProbeSaveZ.ZOrder" xml:space="preserve">
-    <value>4</value>
-  </data>
-  <data name="nUDProbeSaveY.Location" type="System.Drawing.Point, System.Drawing">
-    <value>200, 73</value>
-  </data>
-  <data name="nUDProbeSaveY.Size" type="System.Drawing.Size, System.Drawing">
-    <value>50, 20</value>
-  </data>
-  <data name="nUDProbeSaveY.TabIndex" type="System.Int32, mscorlib">
-    <value>31</value>
-  </data>
-  <data name="nUDProbeSaveY.TextAlign" type="System.Windows.Forms.HorizontalAlignment, System.Windows.Forms">
-    <value>Right</value>
-  </data>
-  <data name="nUDProbeSaveY.ToolTip" xml:space="preserve">
-    <value>Retract by this distance after success probing</value>
-  </data>
-  <data name="&gt;&gt;nUDProbeSaveY.Name" xml:space="preserve">
-    <value>nUDProbeSaveY</value>
-  </data>
-  <data name="&gt;&gt;nUDProbeSaveY.Type" xml:space="preserve">
-    <value>System.Windows.Forms.NumericUpDown, System.Windows.Forms, Version=4.0.0.0, Culture=neutral, PublicKeyToken=b77a5c561934e089</value>
-  </data>
-  <data name="&gt;&gt;nUDProbeSaveY.Parent" xml:space="preserve">
-    <value>gBMovement</value>
-  </data>
-  <data name="&gt;&gt;nUDProbeSaveY.ZOrder" xml:space="preserve">
-    <value>5</value>
-  </data>
-  <data name="nUDProbeSaveX.Location" type="System.Drawing.Point, System.Drawing">
-    <value>150, 73</value>
-  </data>
-  <data name="nUDProbeSaveX.Size" type="System.Drawing.Size, System.Drawing">
-    <value>50, 20</value>
-  </data>
-  <data name="nUDProbeSaveX.TabIndex" type="System.Int32, mscorlib">
-    <value>30</value>
-  </data>
-  <data name="nUDProbeSaveX.TextAlign" type="System.Windows.Forms.HorizontalAlignment, System.Windows.Forms">
-    <value>Right</value>
-  </data>
-  <data name="nUDProbeSaveX.ToolTip" xml:space="preserve">
-    <value>Retract by this distance after success probing</value>
-  </data>
-  <data name="&gt;&gt;nUDProbeSaveX.Name" xml:space="preserve">
-    <value>nUDProbeSaveX</value>
-  </data>
-  <data name="&gt;&gt;nUDProbeSaveX.Type" xml:space="preserve">
-    <value>System.Windows.Forms.NumericUpDown, System.Windows.Forms, Version=4.0.0.0, Culture=neutral, PublicKeyToken=b77a5c561934e089</value>
-  </data>
-  <data name="&gt;&gt;nUDProbeSaveX.Parent" xml:space="preserve">
-    <value>gBMovement</value>
-  </data>
-  <data name="&gt;&gt;nUDProbeSaveX.ZOrder" xml:space="preserve">
-    <value>6</value>
-  </data>
-  <data name="nUDProbeTravelZ.Location" type="System.Drawing.Point, System.Drawing">
-    <value>250, 51</value>
-  </data>
-  <data name="nUDProbeTravelZ.Size" type="System.Drawing.Size, System.Drawing">
-    <value>50, 20</value>
-  </data>
-  <data name="nUDProbeTravelZ.TabIndex" type="System.Int32, mscorlib">
-    <value>5</value>
-  </data>
-  <data name="nUDProbeTravelZ.TextAlign" type="System.Windows.Forms.HorizontalAlignment, System.Windows.Forms">
-    <value>Right</value>
-  </data>
-  <data name="nUDProbeTravelZ.ToolTip" xml:space="preserve">
-    <value>Maximum distance to move, to find an edge</value>
-  </data>
-  <data name="&gt;&gt;nUDProbeTravelZ.Name" xml:space="preserve">
-    <value>nUDProbeTravelZ</value>
-  </data>
-  <data name="&gt;&gt;nUDProbeTravelZ.Type" xml:space="preserve">
-    <value>System.Windows.Forms.NumericUpDown, System.Windows.Forms, Version=4.0.0.0, Culture=neutral, PublicKeyToken=b77a5c561934e089</value>
-  </data>
-  <data name="&gt;&gt;nUDProbeTravelZ.Parent" xml:space="preserve">
-    <value>gBMovement</value>
-  </data>
-  <data name="&gt;&gt;nUDProbeTravelZ.ZOrder" xml:space="preserve">
-    <value>8</value>
-  </data>
-  <data name="nUDProbeTravelY.Location" type="System.Drawing.Point, System.Drawing">
-    <value>200, 51</value>
-  </data>
-  <data name="nUDProbeTravelY.Size" type="System.Drawing.Size, System.Drawing">
-    <value>50, 20</value>
-  </data>
-  <data name="nUDProbeTravelY.TabIndex" type="System.Int32, mscorlib">
-    <value>4</value>
-  </data>
-  <data name="nUDProbeTravelY.TextAlign" type="System.Windows.Forms.HorizontalAlignment, System.Windows.Forms">
-    <value>Right</value>
-  </data>
-  <data name="nUDProbeTravelY.ToolTip" xml:space="preserve">
-    <value>Maximum distance to move, to find an edge</value>
-  </data>
-  <data name="&gt;&gt;nUDProbeTravelY.Name" xml:space="preserve">
-    <value>nUDProbeTravelY</value>
-  </data>
-  <data name="&gt;&gt;nUDProbeTravelY.Type" xml:space="preserve">
-    <value>System.Windows.Forms.NumericUpDown, System.Windows.Forms, Version=4.0.0.0, Culture=neutral, PublicKeyToken=b77a5c561934e089</value>
-  </data>
-  <data name="&gt;&gt;nUDProbeTravelY.Parent" xml:space="preserve">
-    <value>gBMovement</value>
-  </data>
-  <data name="&gt;&gt;nUDProbeTravelY.ZOrder" xml:space="preserve">
-    <value>11</value>
-  </data>
-  <data name="nUDProbeTravelX.Location" type="System.Drawing.Point, System.Drawing">
-    <value>150, 51</value>
-  </data>
-  <data name="nUDProbeTravelX.Size" type="System.Drawing.Size, System.Drawing">
-    <value>50, 20</value>
-  </data>
-  <data name="nUDProbeTravelX.TabIndex" type="System.Int32, mscorlib">
-    <value>3</value>
-  </data>
-  <data name="nUDProbeTravelX.TextAlign" type="System.Windows.Forms.HorizontalAlignment, System.Windows.Forms">
-    <value>Right</value>
-  </data>
-  <data name="nUDProbeTravelX.ToolTip" xml:space="preserve">
-    <value>Maximum distance to move, to find an edge</value>
-  </data>
-  <data name="&gt;&gt;nUDProbeTravelX.Name" xml:space="preserve">
-    <value>nUDProbeTravelX</value>
-  </data>
-  <data name="&gt;&gt;nUDProbeTravelX.Type" xml:space="preserve">
-    <value>System.Windows.Forms.NumericUpDown, System.Windows.Forms, Version=4.0.0.0, Culture=neutral, PublicKeyToken=b77a5c561934e089</value>
-  </data>
-  <data name="&gt;&gt;nUDProbeTravelX.Parent" xml:space="preserve">
-    <value>gBMovement</value>
-  </data>
-  <data name="&gt;&gt;nUDProbeTravelX.ZOrder" xml:space="preserve">
-    <value>13</value>
-  </data>
-  <data name="rBCF2.Appearance" type="System.Windows.Forms.Appearance, System.Windows.Forms">
-    <value>Button</value>
-  </data>
-  <data name="rBCF2.FlatStyle" type="System.Windows.Forms.FlatStyle, System.Windows.Forms">
-    <value>Flat</value>
-  </data>
-  <data name="rBCF2.ImeMode" type="System.Windows.Forms.ImeMode, System.Windows.Forms">
-    <value>NoControl</value>
-  </data>
-  <data name="rBCF2.Location" type="System.Drawing.Point, System.Drawing">
-    <value>96, 62</value>
-  </data>
-  <data name="rBCF2.Size" type="System.Drawing.Size, System.Drawing">
-    <value>90, 90</value>
-  </data>
-  <data name="rBCF2.TabIndex" type="System.Int32, mscorlib">
-    <value>35</value>
-  </data>
-  <data name="rBCF2.TextAlign" type="System.Drawing.ContentAlignment, System.Drawing">
-    <value>BottomRight</value>
-  </data>
-  <data name="rBCF2.ToolTip" xml:space="preserve">
-    <value>Find center and set 0;0
-Z up = Z start + Z probing
-Finally move to center
-</value>
-  </data>
-  <data name="&gt;&gt;rBCF2.Name" xml:space="preserve">
-    <value>rBCF2</value>
-  </data>
-  <data name="&gt;&gt;rBCF2.Type" xml:space="preserve">
-    <value>System.Windows.Forms.RadioButton, System.Windows.Forms, Version=4.0.0.0, Culture=neutral, PublicKeyToken=b77a5c561934e089</value>
-  </data>
-  <data name="&gt;&gt;rBCF2.Parent" xml:space="preserve">
-    <value>tabPage2</value>
-  </data>
-  <data name="&gt;&gt;rBCF2.ZOrder" xml:space="preserve">
-    <value>12</value>
-  </data>
-  <data name="rBCF1.Appearance" type="System.Windows.Forms.Appearance, System.Windows.Forms">
-    <value>Button</value>
-  </data>
-  <data name="rBCF1.FlatStyle" type="System.Windows.Forms.FlatStyle, System.Windows.Forms">
-    <value>Flat</value>
-  </data>
-  <data name="rBCF1.ImeMode" type="System.Windows.Forms.ImeMode, System.Windows.Forms">
-    <value>NoControl</value>
-  </data>
-  <data name="rBCF1.Location" type="System.Drawing.Point, System.Drawing">
-    <value>6, 62</value>
-  </data>
-  <data name="rBCF1.Size" type="System.Drawing.Size, System.Drawing">
-    <value>90, 90</value>
-  </data>
-  <data name="rBCF1.TabIndex" type="System.Int32, mscorlib">
-    <value>34</value>
-  </data>
-  <data name="rBCF1.TextAlign" type="System.Drawing.ContentAlignment, System.Drawing">
-    <value>BottomRight</value>
-  </data>
-  <data name="rBCF1.ToolTip" xml:space="preserve">
-    <value>Find center and set 0;0
-Finally move to center</value>
-  </data>
-  <data name="&gt;&gt;rBCF1.Name" xml:space="preserve">
-    <value>rBCF1</value>
-  </data>
-  <data name="&gt;&gt;rBCF1.Type" xml:space="preserve">
-    <value>System.Windows.Forms.RadioButton, System.Windows.Forms, Version=4.0.0.0, Culture=neutral, PublicKeyToken=b77a5c561934e089</value>
-  </data>
-  <data name="&gt;&gt;rBCF1.Parent" xml:space="preserve">
-    <value>tabPage2</value>
-  </data>
-  <data name="&gt;&gt;rBCF1.ZOrder" xml:space="preserve">
-    <value>13</value>
-  </data>
-  <data name="btnGetAngleEF.ImeMode" type="System.Windows.Forms.ImeMode, System.Windows.Forms">
-    <value>NoControl</value>
-  </data>
-  <data name="btnGetAngleEF.Location" type="System.Drawing.Point, System.Drawing">
-    <value>6, 236</value>
-  </data>
-  <data name="btnGetAngleEF.Size" type="System.Drawing.Size, System.Drawing">
-    <value>180, 23</value>
-  </data>
-  <data name="btnGetAngleEF.TabIndex" type="System.Int32, mscorlib">
-    <value>37</value>
-  </data>
-  <data name="btnGetAngleEF.Text" xml:space="preserve">
-    <value>Rotate G-Code by angle</value>
-  </data>
-  <data name="btnGetAngleEF.ToolTip" xml:space="preserve">
-    <value>Correction angle will be calculated form vertical (X probing) or horizontal edge (Y probing) of workpiece</value>
-  </data>
-  <data name="&gt;&gt;btnGetAngleEF.Name" xml:space="preserve">
-    <value>btnGetAngleEF</value>
-  </data>
-  <data name="&gt;&gt;btnGetAngleEF.Type" xml:space="preserve">
-    <value>System.Windows.Forms.Button, System.Windows.Forms, Version=4.0.0.0, Culture=neutral, PublicKeyToken=b77a5c561934e089</value>
-  </data>
-  <data name="&gt;&gt;btnGetAngleEF.Parent" xml:space="preserve">
-    <value>tabPage1</value>
-  </data>
-  <data name="&gt;&gt;btnGetAngleEF.ZOrder" xml:space="preserve">
-    <value>1</value>
-  </data>
-  <data name="tBAngle.Location" type="System.Drawing.Point, System.Drawing">
-    <value>6, 214</value>
-  </data>
-  <data name="tBAngle.Size" type="System.Drawing.Size, System.Drawing">
-    <value>40, 20</value>
-  </data>
-  <data name="tBAngle.TabIndex" type="System.Int32, mscorlib">
-    <value>36</value>
-  </data>
-  <data name="tBAngle.Text" xml:space="preserve">
-    <value>0,00</value>
-  </data>
-  <data name="tBAngle.TextAlign" type="System.Windows.Forms.HorizontalAlignment, System.Windows.Forms">
-    <value>Right</value>
-  </data>
-  <data name="tBAngle.ToolTip" xml:space="preserve">
-    <value>Correction angle will be calculated form vertical (X probing) or horizontal edge (Y probing) of workpiece</value>
-  </data>
-  <data name="&gt;&gt;tBAngle.Name" xml:space="preserve">
-    <value>tBAngle</value>
-  </data>
-  <data name="&gt;&gt;tBAngle.Type" xml:space="preserve">
-    <value>System.Windows.Forms.TextBox, System.Windows.Forms, Version=4.0.0.0, Culture=neutral, PublicKeyToken=b77a5c561934e089</value>
-  </data>
-  <data name="&gt;&gt;tBAngle.Parent" xml:space="preserve">
-    <value>tabPage1</value>
-  </data>
-  <data name="&gt;&gt;tBAngle.ZOrder" xml:space="preserve">
-    <value>2</value>
-  </data>
-  <data name="cBSetCoordTL.Location" type="System.Drawing.Point, System.Drawing">
-    <value>6, 113</value>
-  </data>
-  <data name="cBSetCoordTL.Size" type="System.Drawing.Size, System.Drawing">
-    <value>184, 44</value>
-  </data>
-  <data name="cBSetCoordTL.TabIndex" type="System.Int32, mscorlib">
-    <value>44</value>
-  </data>
-  <data name="cBSetCoordTL.Text" xml:space="preserve">
-    <value>Set G92 Z coord. for 1st tool</value>
-  </data>
-  <data name="cBSetCoordTL.ToolTip" xml:space="preserve">
-    <value>Set G92 Z</value>
-  </data>
-  <data name="&gt;&gt;cBSetCoordTL.Name" xml:space="preserve">
-    <value>cBSetCoordTL</value>
-  </data>
-  <data name="&gt;&gt;cBSetCoordTL.Type" xml:space="preserve">
-    <value>System.Windows.Forms.CheckBox, System.Windows.Forms, Version=4.0.0.0, Culture=neutral, PublicKeyToken=b77a5c561934e089</value>
-  </data>
-  <data name="&gt;&gt;cBSetCoordTL.Parent" xml:space="preserve">
-    <value>tabPage3</value>
-  </data>
-  <data name="&gt;&gt;cBSetCoordTL.ZOrder" xml:space="preserve">
-    <value>10</value>
-  </data>
-  <data name="btnSaveTL.Location" type="System.Drawing.Point, System.Drawing">
-    <value>6, 163</value>
-  </data>
-  <data name="btnSaveTL.Size" type="System.Drawing.Size, System.Drawing">
-    <value>144, 59</value>
-  </data>
-  <data name="btnSaveTL.TabIndex" type="System.Int32, mscorlib">
-    <value>45</value>
-  </data>
-  <data name="btnSaveTL.Text" xml:space="preserve">
-    <value>Move Z to safe pos.</value>
-  </data>
-  <data name="btnSaveTL.ToolTip" xml:space="preserve">
-    <value>Use G90 absolute coordinate</value>
-  </data>
-  <data name="&gt;&gt;btnSaveTL.Name" xml:space="preserve">
-    <value>btnSaveTL</value>
-  </data>
-  <data name="&gt;&gt;btnSaveTL.Type" xml:space="preserve">
-    <value>System.Windows.Forms.Button, System.Windows.Forms, Version=4.0.0.0, Culture=neutral, PublicKeyToken=b77a5c561934e089</value>
-  </data>
-  <data name="&gt;&gt;btnSaveTL.Parent" xml:space="preserve">
-    <value>tabPage3</value>
-  </data>
-  <data name="&gt;&gt;btnSaveTL.ZOrder" xml:space="preserve">
-    <value>0</value>
-  </data>
-  <data name="cBSetCenterZero.AutoSize" type="System.Boolean, mscorlib">
-    <value>True</value>
-  </data>
-  <data name="cBSetCenterZero.Location" type="System.Drawing.Point, System.Drawing">
-    <value>126, 6</value>
-  </data>
-  <data name="cBSetCenterZero.Size" type="System.Drawing.Size, System.Drawing">
-    <value>132, 17</value>
-  </data>
-  <data name="cBSetCenterZero.TabIndex" type="System.Int32, mscorlib">
-    <value>38</value>
-  </data>
-  <data name="cBSetCenterZero.Text" xml:space="preserve">
-    <value>Set tool center as zero</value>
-  </data>
-  <data name="cBSetCenterZero.ToolTip" xml:space="preserve">
-    <value>If checked, the tool (probe / cutter) center defines the zero position.
-Usually the border of the tool (probe / cutter) is used to define zero.
-</value>
-  </data>
-  <data name="&gt;&gt;cBSetCenterZero.Name" xml:space="preserve">
-    <value>cBSetCenterZero</value>
-  </data>
-  <data name="&gt;&gt;cBSetCenterZero.Type" xml:space="preserve">
-    <value>System.Windows.Forms.CheckBox, System.Windows.Forms, Version=4.0.0.0, Culture=neutral, PublicKeyToken=b77a5c561934e089</value>
-  </data>
-  <data name="&gt;&gt;cBSetCenterZero.Parent" xml:space="preserve">
-    <value>tabPage1</value>
-  </data>
-  <data name="&gt;&gt;cBSetCenterZero.ZOrder" xml:space="preserve">
-    <value>0</value>
-  </data>
-  <data name="nUDFindCenterAngle.Location" type="System.Drawing.Point, System.Drawing">
-    <value>138, 189</value>
-  </data>
-  <data name="nUDFindCenterAngle.Size" type="System.Drawing.Size, System.Drawing">
-    <value>48, 20</value>
-  </data>
-  <data name="nUDFindCenterAngle.TabIndex" type="System.Int32, mscorlib">
-    <value>44</value>
-  </data>
-  <data name="nUDFindCenterAngle.TextAlign" type="System.Windows.Forms.HorizontalAlignment, System.Windows.Forms">
-    <value>Right</value>
-  </data>
-  <data name="nUDFindCenterAngle.ToolTip" xml:space="preserve">
-    <value>Angle in deg. to rotate probing directions</value>
-  </data>
-  <data name="&gt;&gt;nUDFindCenterAngle.Name" xml:space="preserve">
-    <value>nUDFindCenterAngle</value>
-  </data>
-  <data name="&gt;&gt;nUDFindCenterAngle.Type" xml:space="preserve">
-    <value>System.Windows.Forms.NumericUpDown, System.Windows.Forms, Version=4.0.0.0, Culture=neutral, PublicKeyToken=b77a5c561934e089</value>
-  </data>
-  <data name="&gt;&gt;nUDFindCenterAngle.Parent" xml:space="preserve">
-    <value>tabPage2</value>
-  </data>
-  <data name="&gt;&gt;nUDFindCenterAngle.ZOrder" xml:space="preserve">
-    <value>4</value>
-<<<<<<< HEAD
-=======
-  </data>
-  <data name="&gt;&gt;nUDProbeFeedZ.Name" xml:space="preserve">
-    <value>nUDProbeFeedZ</value>
-  </data>
-  <data name="&gt;&gt;nUDProbeFeedZ.Type" xml:space="preserve">
-    <value>System.Windows.Forms.NumericUpDown, System.Windows.Forms, Version=4.0.0.0, Culture=neutral, PublicKeyToken=b77a5c561934e089</value>
-  </data>
-  <data name="&gt;&gt;nUDProbeFeedZ.Parent" xml:space="preserve">
-    <value>gBMovement</value>
-  </data>
-  <data name="&gt;&gt;nUDProbeFeedZ.ZOrder" xml:space="preserve">
-    <value>0</value>
-  </data>
-  <data name="&gt;&gt;label8.Name" xml:space="preserve">
-    <value>label8</value>
-  </data>
-  <data name="&gt;&gt;label8.Type" xml:space="preserve">
-    <value>System.Windows.Forms.Label, System.Windows.Forms, Version=4.0.0.0, Culture=neutral, PublicKeyToken=b77a5c561934e089</value>
-  </data>
-  <data name="&gt;&gt;label8.Parent" xml:space="preserve">
-    <value>gBMovement</value>
-  </data>
-  <data name="&gt;&gt;label8.ZOrder" xml:space="preserve">
-    <value>7</value>
-  </data>
-  <data name="&gt;&gt;label9.Name" xml:space="preserve">
-    <value>label9</value>
-  </data>
-  <data name="&gt;&gt;label9.Type" xml:space="preserve">
-    <value>System.Windows.Forms.Label, System.Windows.Forms, Version=4.0.0.0, Culture=neutral, PublicKeyToken=b77a5c561934e089</value>
-  </data>
-  <data name="&gt;&gt;label9.Parent" xml:space="preserve">
-    <value>gBMovement</value>
-  </data>
-  <data name="&gt;&gt;label9.ZOrder" xml:space="preserve">
-    <value>9</value>
-  </data>
-  <data name="&gt;&gt;label10.Name" xml:space="preserve">
-    <value>label10</value>
-  </data>
-  <data name="&gt;&gt;label10.Type" xml:space="preserve">
-    <value>System.Windows.Forms.Label, System.Windows.Forms, Version=4.0.0.0, Culture=neutral, PublicKeyToken=b77a5c561934e089</value>
-  </data>
-  <data name="&gt;&gt;label10.Parent" xml:space="preserve">
-    <value>gBMovement</value>
-  </data>
-  <data name="&gt;&gt;label10.ZOrder" xml:space="preserve">
-    <value>10</value>
-  </data>
-  <data name="&gt;&gt;nUDProbeFeedXY.Name" xml:space="preserve">
-    <value>nUDProbeFeedXY</value>
-  </data>
-  <data name="&gt;&gt;nUDProbeFeedXY.Type" xml:space="preserve">
-    <value>System.Windows.Forms.NumericUpDown, System.Windows.Forms, Version=4.0.0.0, Culture=neutral, PublicKeyToken=b77a5c561934e089</value>
-  </data>
-  <data name="&gt;&gt;nUDProbeFeedXY.Parent" xml:space="preserve">
-    <value>gBMovement</value>
-  </data>
-  <data name="&gt;&gt;nUDProbeFeedXY.ZOrder" xml:space="preserve">
-    <value>12</value>
-  </data>
-  <data name="&gt;&gt;label13.Name" xml:space="preserve">
-    <value>label13</value>
-  </data>
-  <data name="&gt;&gt;label13.Type" xml:space="preserve">
-    <value>System.Windows.Forms.Label, System.Windows.Forms, Version=4.0.0.0, Culture=neutral, PublicKeyToken=b77a5c561934e089</value>
-  </data>
-  <data name="&gt;&gt;label13.Parent" xml:space="preserve">
-    <value>gBMovement</value>
-  </data>
-  <data name="&gt;&gt;label13.ZOrder" xml:space="preserve">
-    <value>18</value>
-  </data>
-  <data name="&gt;&gt;label15.Name" xml:space="preserve">
-    <value>label15</value>
-  </data>
-  <data name="&gt;&gt;label15.Type" xml:space="preserve">
-    <value>System.Windows.Forms.Label, System.Windows.Forms, Version=4.0.0.0, Culture=neutral, PublicKeyToken=b77a5c561934e089</value>
-  </data>
-  <data name="&gt;&gt;label15.Parent" xml:space="preserve">
-    <value>gBMovement</value>
-  </data>
-  <data name="&gt;&gt;label15.ZOrder" xml:space="preserve">
-    <value>19</value>
-  </data>
-  <data name="gBMovement.Location" type="System.Drawing.Point, System.Drawing">
-    <value>3, 88</value>
-  </data>
-  <data name="gBMovement.Size" type="System.Drawing.Size, System.Drawing">
-    <value>304, 120</value>
-  </data>
-  <data name="gBMovement.TabIndex" type="System.Int32, mscorlib">
-    <value>23</value>
-  </data>
-  <data name="gBMovement.Text" xml:space="preserve">
-    <value>Probe movement</value>
-  </data>
-  <data name="&gt;&gt;gBMovement.Name" xml:space="preserve">
-    <value>gBMovement</value>
-  </data>
-  <data name="&gt;&gt;gBMovement.Type" xml:space="preserve">
-    <value>System.Windows.Forms.GroupBox, System.Windows.Forms, Version=4.0.0.0, Culture=neutral, PublicKeyToken=b77a5c561934e089</value>
-  </data>
-  <data name="&gt;&gt;gBMovement.Parent" xml:space="preserve">
-    <value>$this</value>
-  </data>
-  <data name="&gt;&gt;gBMovement.ZOrder" xml:space="preserve">
-    <value>2</value>
->>>>>>> 81be28d6
-  </data>
-  <data name="nUDProbeFeedZ.Location" type="System.Drawing.Point, System.Drawing">
-    <value>248, 14</value>
-  </data>
-  <data name="nUDProbeFeedZ.Size" type="System.Drawing.Size, System.Drawing">
-    <value>50, 20</value>
-  </data>
-  <data name="nUDProbeFeedZ.TabIndex" type="System.Int32, mscorlib">
-    <value>40</value>
-  </data>
-  <data name="nUDProbeFeedZ.TextAlign" type="System.Windows.Forms.HorizontalAlignment, System.Windows.Forms">
-    <value>Right</value>
-  </data>
-  <data name="label8.AutoSize" type="System.Boolean, mscorlib">
-    <value>True</value>
-  </data>
-  <data name="label8.ImeMode" type="System.Windows.Forms.ImeMode, System.Windows.Forms">
-    <value>NoControl</value>
-  </data>
-  <data name="label8.Location" type="System.Drawing.Point, System.Drawing">
-    <value>262, 37</value>
-  </data>
-  <data name="label8.Size" type="System.Drawing.Size, System.Drawing">
-    <value>14, 13</value>
-  </data>
-  <data name="label8.TabIndex" type="System.Int32, mscorlib">
-    <value>28</value>
-  </data>
-  <data name="label8.Text" xml:space="preserve">
-    <value>Z</value>
-  </data>
-  <data name="label9.AutoSize" type="System.Boolean, mscorlib">
-    <value>True</value>
-  </data>
-  <data name="label9.ImeMode" type="System.Windows.Forms.ImeMode, System.Windows.Forms">
-    <value>NoControl</value>
-  </data>
-  <data name="label9.Location" type="System.Drawing.Point, System.Drawing">
-    <value>212, 37</value>
-  </data>
-  <data name="label9.Size" type="System.Drawing.Size, System.Drawing">
-    <value>14, 13</value>
-  </data>
-  <data name="label9.TabIndex" type="System.Int32, mscorlib">
-    <value>27</value>
-  </data>
-  <data name="label9.Text" xml:space="preserve">
-    <value>Y</value>
-  </data>
-  <data name="label10.AutoSize" type="System.Boolean, mscorlib">
-    <value>True</value>
-  </data>
-  <data name="label10.ImeMode" type="System.Windows.Forms.ImeMode, System.Windows.Forms">
-    <value>NoControl</value>
-  </data>
-  <data name="label10.Location" type="System.Drawing.Point, System.Drawing">
-    <value>162, 37</value>
-  </data>
-  <data name="label10.Size" type="System.Drawing.Size, System.Drawing">
-    <value>14, 13</value>
-  </data>
-  <data name="label10.TabIndex" type="System.Int32, mscorlib">
-    <value>26</value>
-  </data>
-  <data name="label10.Text" xml:space="preserve">
-    <value>X</value>
-  </data>
-  <data name="nUDProbeFeedXY.Location" type="System.Drawing.Point, System.Drawing">
-    <value>176, 14</value>
-  </data>
-  <data name="nUDProbeFeedXY.Size" type="System.Drawing.Size, System.Drawing">
-    <value>50, 20</value>
-  </data>
-  <data name="nUDProbeFeedXY.TabIndex" type="System.Int32, mscorlib">
-    <value>5</value>
-  </data>
-  <data name="nUDProbeFeedXY.TextAlign" type="System.Windows.Forms.HorizontalAlignment, System.Windows.Forms">
-    <value>Right</value>
-  </data>
-  <data name="label13.AutoSize" type="System.Boolean, mscorlib">
-    <value>True</value>
-  </data>
-  <data name="label13.Location" type="System.Drawing.Point, System.Drawing">
-    <value>233, 16</value>
-  </data>
-  <data name="label13.Size" type="System.Drawing.Size, System.Drawing">
-    <value>14, 13</value>
-  </data>
-  <data name="label13.TabIndex" type="System.Int32, mscorlib">
-    <value>41</value>
-  </data>
-  <data name="label13.Text" xml:space="preserve">
-    <value>Z</value>
-  </data>
-  <data name="label15.AutoSize" type="System.Boolean, mscorlib">
-    <value>True</value>
-  </data>
-  <data name="label15.ImeMode" type="System.Windows.Forms.ImeMode, System.Windows.Forms">
-    <value>NoControl</value>
-  </data>
-  <data name="label15.Location" type="System.Drawing.Point, System.Drawing">
-    <value>156, 16</value>
-  </data>
-  <data name="label15.Size" type="System.Drawing.Size, System.Drawing">
-    <value>21, 13</value>
-  </data>
-  <data name="label15.TabIndex" type="System.Int32, mscorlib">
-    <value>42</value>
-  </data>
-  <data name="label15.Text" xml:space="preserve">
-    <value>XY</value>
-  </data>
-<<<<<<< HEAD
-  <data name="&gt;&gt;label15.Name" xml:space="preserve">
-    <value>label15</value>
-  </data>
-  <data name="&gt;&gt;label15.Type" xml:space="preserve">
-    <value>System.Windows.Forms.Label, System.Windows.Forms, Version=4.0.0.0, Culture=neutral, PublicKeyToken=b77a5c561934e089</value>
-  </data>
-  <data name="&gt;&gt;label15.Parent" xml:space="preserve">
-    <value>gBMovement</value>
-  </data>
-  <data name="&gt;&gt;label15.ZOrder" xml:space="preserve">
-    <value>19</value>
-  </data>
-  <data name="gBMovement.Location" type="System.Drawing.Point, System.Drawing">
-    <value>3, 88</value>
-=======
-  <data name="&gt;&gt;label20.Name" xml:space="preserve">
-    <value>label20</value>
->>>>>>> 81be28d6
-  </data>
-  <data name="gBMovement.Size" type="System.Drawing.Size, System.Drawing">
-    <value>304, 120</value>
-  </data>
-  <data name="gBMovement.TabIndex" type="System.Int32, mscorlib">
-    <value>23</value>
-  </data>
-  <data name="gBMovement.Text" xml:space="preserve">
-    <value>Probe movement</value>
-  </data>
-  <data name="&gt;&gt;gBMovement.Name" xml:space="preserve">
-    <value>gBMovement</value>
-  </data>
-  <data name="&gt;&gt;gBMovement.Type" xml:space="preserve">
-    <value>System.Windows.Forms.GroupBox, System.Windows.Forms, Version=4.0.0.0, Culture=neutral, PublicKeyToken=b77a5c561934e089</value>
-  </data>
-  <data name="&gt;&gt;gBMovement.Parent" xml:space="preserve">
-    <value>$this</value>
-  </data>
-  <data name="&gt;&gt;gBMovement.ZOrder" xml:space="preserve">
-    <value>2</value>
-  </data>
-  <data name="label20.AutoSize" type="System.Boolean, mscorlib">
-    <value>True</value>
-  </data>
-  <data name="label20.ImeMode" type="System.Windows.Forms.ImeMode, System.Windows.Forms">
-    <value>NoControl</value>
-  </data>
-  <data name="label20.Location" type="System.Drawing.Point, System.Drawing">
-    <value>48, 217</value>
-  </data>
-  <data name="label20.Size" type="System.Drawing.Size, System.Drawing">
-    <value>133, 13</value>
-  </data>
-  <data name="label20.TabIndex" type="System.Int32, mscorlib">
-    <value>35</value>
-  </data>
-  <data name="label20.Text" xml:space="preserve">
-    <value>Measured correction angle</value>
-  </data>
-  <data name="&gt;&gt;label20.Name" xml:space="preserve">
-    <value>label20</value>
-  </data>
-  <data name="&gt;&gt;label20.Type" xml:space="preserve">
-    <value>System.Windows.Forms.Label, System.Windows.Forms, Version=4.0.0.0, Culture=neutral, PublicKeyToken=b77a5c561934e089</value>
-  </data>
-  <data name="&gt;&gt;label20.Parent" xml:space="preserve">
-    <value>tabPage1</value>
-  </data>
-  <data name="&gt;&gt;label20.ZOrder" xml:space="preserve">
-    <value>3</value>
-  </data>
-  <data name="lblEFStatus.AutoSize" type="System.Boolean, mscorlib">
-    <value>True</value>
-  </data>
-  <data name="lblEFStatus.ImeMode" type="System.Windows.Forms.ImeMode, System.Windows.Forms">
-    <value>NoControl</value>
-  </data>
-  <data name="lblEFStatus.Location" type="System.Drawing.Point, System.Drawing">
-    <value>196, 214</value>
-  </data>
-  <data name="lblEFStatus.Size" type="System.Drawing.Size, System.Drawing">
-    <value>0, 13</value>
-  </data>
-  <data name="lblEFStatus.TabIndex" type="System.Int32, mscorlib">
-    <value>34</value>
-  </data>
-  <data name="&gt;&gt;lblEFStatus.Name" xml:space="preserve">
-    <value>lblEFStatus</value>
-  </data>
-  <data name="&gt;&gt;lblEFStatus.Type" xml:space="preserve">
-    <value>System.Windows.Forms.Label, System.Windows.Forms, Version=4.0.0.0, Culture=neutral, PublicKeyToken=b77a5c561934e089</value>
-  </data>
-  <data name="&gt;&gt;lblEFStatus.Parent" xml:space="preserve">
-    <value>tabPage1</value>
-  </data>
-  <data name="&gt;&gt;lblEFStatus.ZOrder" xml:space="preserve">
-    <value>4</value>
-  </data>
-  <data name="label19.ImeMode" type="System.Windows.Forms.ImeMode, System.Windows.Forms">
-    <value>NoControl</value>
-  </data>
-  <data name="label19.Location" type="System.Drawing.Point, System.Drawing">
-    <value>196, 29</value>
-  </data>
-  <data name="label19.Size" type="System.Drawing.Size, System.Drawing">
-    <value>168, 141</value>
-  </data>
-  <data name="label19.TabIndex" type="System.Int32, mscorlib">
-    <value>33</value>
-  </data>
-  <data name="label19.Text" xml:space="preserve">
-    <value>Select egde or corner to detect.
-Place tool tip in front of edge.
-On corners, X will be probed first, then Y.
-Z will be probed last.
-
-Probe edge a 2nd time on another position to get angle.</value>
-  </data>
-  <data name="&gt;&gt;label19.Name" xml:space="preserve">
-    <value>label19</value>
-  </data>
-  <data name="&gt;&gt;label19.Type" xml:space="preserve">
-    <value>System.Windows.Forms.Label, System.Windows.Forms, Version=4.0.0.0, Culture=neutral, PublicKeyToken=b77a5c561934e089</value>
-  </data>
-  <data name="&gt;&gt;label19.Parent" xml:space="preserve">
-    <value>tabPage1</value>
-  </data>
-  <data name="&gt;&gt;label19.ZOrder" xml:space="preserve">
-    <value>5</value>
-  </data>
-  <data name="lblEFProgressInfo.AutoSize" type="System.Boolean, mscorlib">
-    <value>True</value>
-  </data>
-  <data name="lblEFProgressInfo.ImeMode" type="System.Windows.Forms.ImeMode, System.Windows.Forms">
-    <value>NoControl</value>
-  </data>
-  <data name="lblEFProgressInfo.Location" type="System.Drawing.Point, System.Drawing">
-    <value>196, 170</value>
-  </data>
-  <data name="lblEFProgressInfo.Size" type="System.Drawing.Size, System.Drawing">
-    <value>48, 13</value>
-  </data>
-  <data name="lblEFProgressInfo.TabIndex" type="System.Int32, mscorlib">
-    <value>29</value>
-  </data>
-  <data name="lblEFProgressInfo.Text" xml:space="preserve">
-    <value>Progress</value>
-  </data>
-  <data name="&gt;&gt;lblEFProgressInfo.Name" xml:space="preserve">
-    <value>lblEFProgressInfo</value>
-  </data>
-  <data name="&gt;&gt;lblEFProgressInfo.Type" xml:space="preserve">
-    <value>System.Windows.Forms.Label, System.Windows.Forms, Version=4.0.0.0, Culture=neutral, PublicKeyToken=b77a5c561934e089</value>
-  </data>
-  <data name="&gt;&gt;lblEFProgressInfo.Parent" xml:space="preserve">
-    <value>tabPage1</value>
-  </data>
-  <data name="&gt;&gt;lblEFProgressInfo.ZOrder" xml:space="preserve">
-    <value>6</value>
-  </data>
-  <data name="btnStartEF.Enabled" type="System.Boolean, mscorlib">
-    <value>False</value>
-  </data>
-  <data name="btnStartEF.ImeMode" type="System.Windows.Forms.ImeMode, System.Windows.Forms">
-    <value>NoControl</value>
-  </data>
-  <data name="btnStartEF.Location" type="System.Drawing.Point, System.Drawing">
-    <value>196, 236</value>
-  </data>
-  <data name="btnStartEF.Size" type="System.Drawing.Size, System.Drawing">
-    <value>75, 23</value>
-  </data>
-  <data name="btnStartEF.TabIndex" type="System.Int32, mscorlib">
-    <value>11</value>
-  </data>
-  <data name="btnStartEF.Text" xml:space="preserve">
-    <value>Start</value>
-  </data>
-  <data name="&gt;&gt;btnStartEF.Name" xml:space="preserve">
-    <value>btnStartEF</value>
-  </data>
-  <data name="&gt;&gt;btnStartEF.Type" xml:space="preserve">
-    <value>System.Windows.Forms.Button, System.Windows.Forms, Version=4.0.0.0, Culture=neutral, PublicKeyToken=b77a5c561934e089</value>
-  </data>
-  <data name="&gt;&gt;btnStartEF.Parent" xml:space="preserve">
-    <value>tabPage1</value>
-  </data>
-  <data name="&gt;&gt;btnStartEF.ZOrder" xml:space="preserve">
-    <value>7</value>
-  </data>
-  <data name="lblEFProgress.AutoSize" type="System.Boolean, mscorlib">
-    <value>True</value>
-  </data>
-  <data name="lblEFProgress.ImeMode" type="System.Windows.Forms.ImeMode, System.Windows.Forms">
-    <value>NoControl</value>
-  </data>
-  <data name="lblEFProgress.Location" type="System.Drawing.Point, System.Drawing">
-    <value>210, 191</value>
-  </data>
-  <data name="lblEFProgress.Size" type="System.Drawing.Size, System.Drawing">
-    <value>0, 13</value>
-  </data>
-  <data name="lblEFProgress.TabIndex" type="System.Int32, mscorlib">
-    <value>28</value>
-  </data>
-  <data name="&gt;&gt;lblEFProgress.Name" xml:space="preserve">
-    <value>lblEFProgress</value>
-  </data>
-  <data name="&gt;&gt;lblEFProgress.Type" xml:space="preserve">
-    <value>System.Windows.Forms.Label, System.Windows.Forms, Version=4.0.0.0, Culture=neutral, PublicKeyToken=b77a5c561934e089</value>
-  </data>
-  <data name="&gt;&gt;lblEFProgress.Parent" xml:space="preserve">
-    <value>tabPage1</value>
-  </data>
-  <data name="&gt;&gt;lblEFProgress.ZOrder" xml:space="preserve">
-    <value>8</value>
-  </data>
-  <data name="rB9.Appearance" type="System.Windows.Forms.Appearance, System.Windows.Forms">
-    <value>Button</value>
-  </data>
-  <data name="rB9.FlatStyle" type="System.Windows.Forms.FlatStyle, System.Windows.Forms">
-    <value>Flat</value>
-  </data>
-  <data name="rB9.ImeMode" type="System.Windows.Forms.ImeMode, System.Windows.Forms">
-    <value>NoControl</value>
-  </data>
-  <data name="rB9.Location" type="System.Drawing.Point, System.Drawing">
-    <value>126, 149</value>
-  </data>
-  <data name="rB9.Size" type="System.Drawing.Size, System.Drawing">
-    <value>60, 60</value>
-  </data>
-  <data name="rB9.TabIndex" type="System.Int32, mscorlib">
-    <value>10</value>
-  </data>
-  <data name="rB9.TextAlign" type="System.Drawing.ContentAlignment, System.Drawing">
-    <value>TopLeft</value>
-  </data>
-  <data name="&gt;&gt;rB9.Name" xml:space="preserve">
-    <value>rB9</value>
-  </data>
-  <data name="&gt;&gt;rB9.Type" xml:space="preserve">
-    <value>System.Windows.Forms.RadioButton, System.Windows.Forms, Version=4.0.0.0, Culture=neutral, PublicKeyToken=b77a5c561934e089</value>
-  </data>
-  <data name="&gt;&gt;rB9.Parent" xml:space="preserve">
-    <value>tabPage1</value>
-  </data>
-  <data name="&gt;&gt;rB9.ZOrder" xml:space="preserve">
-    <value>9</value>
-  </data>
-  <data name="progressBarEF.ImeMode" type="System.Windows.Forms.ImeMode, System.Windows.Forms">
-    <value>NoControl</value>
-  </data>
-  <data name="progressBarEF.Location" type="System.Drawing.Point, System.Drawing">
-    <value>196, 186</value>
-  </data>
-  <data name="progressBarEF.Size" type="System.Drawing.Size, System.Drawing">
-    <value>166, 23</value>
-  </data>
-  <data name="progressBarEF.TabIndex" type="System.Int32, mscorlib">
-    <value>27</value>
-  </data>
-  <data name="&gt;&gt;progressBarEF.Name" xml:space="preserve">
-    <value>progressBarEF</value>
-  </data>
-  <data name="&gt;&gt;progressBarEF.Type" xml:space="preserve">
-    <value>System.Windows.Forms.ProgressBar, System.Windows.Forms, Version=4.0.0.0, Culture=neutral, PublicKeyToken=b77a5c561934e089</value>
-  </data>
-  <data name="&gt;&gt;progressBarEF.Parent" xml:space="preserve">
-    <value>tabPage1</value>
-  </data>
-  <data name="&gt;&gt;progressBarEF.ZOrder" xml:space="preserve">
-    <value>10</value>
-  </data>
-  <data name="btnCancelEF.ImeMode" type="System.Windows.Forms.ImeMode, System.Windows.Forms">
-    <value>NoControl</value>
-  </data>
-  <data name="btnCancelEF.Location" type="System.Drawing.Point, System.Drawing">
-    <value>287, 236</value>
-  </data>
-  <data name="btnCancelEF.Size" type="System.Drawing.Size, System.Drawing">
-    <value>75, 23</value>
-  </data>
-  <data name="btnCancelEF.TabIndex" type="System.Int32, mscorlib">
-    <value>12</value>
-  </data>
-  <data name="btnCancelEF.Text" xml:space="preserve">
-    <value>Cancel</value>
-  </data>
-  <data name="&gt;&gt;btnCancelEF.Name" xml:space="preserve">
-    <value>btnCancelEF</value>
-  </data>
-  <data name="&gt;&gt;btnCancelEF.Type" xml:space="preserve">
-    <value>System.Windows.Forms.Button, System.Windows.Forms, Version=4.0.0.0, Culture=neutral, PublicKeyToken=b77a5c561934e089</value>
-  </data>
-  <data name="&gt;&gt;btnCancelEF.Parent" xml:space="preserve">
-    <value>tabPage1</value>
-  </data>
-  <data name="&gt;&gt;btnCancelEF.ZOrder" xml:space="preserve">
-    <value>11</value>
-  </data>
-  <data name="rB8.Appearance" type="System.Windows.Forms.Appearance, System.Windows.Forms">
-    <value>Button</value>
-  </data>
-  <data name="rB8.FlatStyle" type="System.Windows.Forms.FlatStyle, System.Windows.Forms">
-    <value>Flat</value>
-  </data>
-  <data name="rB8.ImeMode" type="System.Windows.Forms.ImeMode, System.Windows.Forms">
-    <value>NoControl</value>
-  </data>
-  <data name="rB8.Location" type="System.Drawing.Point, System.Drawing">
-    <value>66, 149</value>
-  </data>
-  <data name="rB8.Size" type="System.Drawing.Size, System.Drawing">
-    <value>60, 60</value>
-  </data>
-  <data name="rB8.TabIndex" type="System.Int32, mscorlib">
-    <value>9</value>
-  </data>
-  <data name="rB8.TextAlign" type="System.Drawing.ContentAlignment, System.Drawing">
-    <value>TopCenter</value>
-  </data>
-  <data name="&gt;&gt;rB8.Name" xml:space="preserve">
-    <value>rB8</value>
-  </data>
-  <data name="&gt;&gt;rB8.Type" xml:space="preserve">
-    <value>System.Windows.Forms.RadioButton, System.Windows.Forms, Version=4.0.0.0, Culture=neutral, PublicKeyToken=b77a5c561934e089</value>
-  </data>
-  <data name="&gt;&gt;rB8.Parent" xml:space="preserve">
-    <value>tabPage1</value>
-  </data>
-  <data name="&gt;&gt;rB8.ZOrder" xml:space="preserve">
-    <value>12</value>
-  </data>
-  <data name="rB7.Appearance" type="System.Windows.Forms.Appearance, System.Windows.Forms">
-    <value>Button</value>
-  </data>
-  <data name="rB7.FlatStyle" type="System.Windows.Forms.FlatStyle, System.Windows.Forms">
-    <value>Flat</value>
-  </data>
-  <data name="rB7.ImeMode" type="System.Windows.Forms.ImeMode, System.Windows.Forms">
-    <value>NoControl</value>
-  </data>
-  <data name="rB7.Location" type="System.Drawing.Point, System.Drawing">
-    <value>6, 149</value>
-  </data>
-  <data name="rB7.Size" type="System.Drawing.Size, System.Drawing">
-    <value>60, 60</value>
-  </data>
-  <data name="rB7.TabIndex" type="System.Int32, mscorlib">
-    <value>8</value>
-  </data>
-  <data name="rB7.TextAlign" type="System.Drawing.ContentAlignment, System.Drawing">
-    <value>TopRight</value>
-  </data>
-  <data name="&gt;&gt;rB7.Name" xml:space="preserve">
-    <value>rB7</value>
-  </data>
-  <data name="&gt;&gt;rB7.Type" xml:space="preserve">
-    <value>System.Windows.Forms.RadioButton, System.Windows.Forms, Version=4.0.0.0, Culture=neutral, PublicKeyToken=b77a5c561934e089</value>
-  </data>
-  <data name="&gt;&gt;rB7.Parent" xml:space="preserve">
-    <value>tabPage1</value>
-  </data>
-  <data name="&gt;&gt;rB7.ZOrder" xml:space="preserve">
-    <value>13</value>
-  </data>
-  <data name="rB6.Appearance" type="System.Windows.Forms.Appearance, System.Windows.Forms">
-    <value>Button</value>
-  </data>
-  <data name="rB6.FlatStyle" type="System.Windows.Forms.FlatStyle, System.Windows.Forms">
-    <value>Flat</value>
-  </data>
-  <data name="rB6.ImeMode" type="System.Windows.Forms.ImeMode, System.Windows.Forms">
-    <value>NoControl</value>
-  </data>
-  <data name="rB6.Location" type="System.Drawing.Point, System.Drawing">
-    <value>126, 89</value>
-  </data>
-  <data name="rB6.Size" type="System.Drawing.Size, System.Drawing">
-    <value>60, 60</value>
-  </data>
-  <data name="rB6.TabIndex" type="System.Int32, mscorlib">
-    <value>7</value>
-  </data>
-  <data name="&gt;&gt;rB6.Name" xml:space="preserve">
-    <value>rB6</value>
-  </data>
-  <data name="&gt;&gt;rB6.Type" xml:space="preserve">
-    <value>System.Windows.Forms.RadioButton, System.Windows.Forms, Version=4.0.0.0, Culture=neutral, PublicKeyToken=b77a5c561934e089</value>
-  </data>
-  <data name="&gt;&gt;rB6.Parent" xml:space="preserve">
-    <value>tabPage1</value>
-  </data>
-  <data name="&gt;&gt;rB6.ZOrder" xml:space="preserve">
-    <value>14</value>
-  </data>
-  <data name="rB5.Appearance" type="System.Windows.Forms.Appearance, System.Windows.Forms">
-    <value>Button</value>
-  </data>
-  <data name="rB5.FlatStyle" type="System.Windows.Forms.FlatStyle, System.Windows.Forms">
-    <value>Flat</value>
-  </data>
-  <data name="rB5.ImeMode" type="System.Windows.Forms.ImeMode, System.Windows.Forms">
-    <value>NoControl</value>
-  </data>
-  <data name="rB5.Location" type="System.Drawing.Point, System.Drawing">
-    <value>66, 89</value>
-  </data>
-  <data name="rB5.Size" type="System.Drawing.Size, System.Drawing">
-    <value>60, 60</value>
-  </data>
-  <data name="rB5.TabIndex" type="System.Int32, mscorlib">
-    <value>6</value>
-  </data>
-  <data name="rB5.Text" xml:space="preserve">
-    <value>Only Z</value>
-  </data>
-  <data name="rB5.TextAlign" type="System.Drawing.ContentAlignment, System.Drawing">
-    <value>MiddleCenter</value>
-  </data>
-  <data name="&gt;&gt;rB5.Name" xml:space="preserve">
-    <value>rB5</value>
-  </data>
-  <data name="&gt;&gt;rB5.Type" xml:space="preserve">
-    <value>System.Windows.Forms.RadioButton, System.Windows.Forms, Version=4.0.0.0, Culture=neutral, PublicKeyToken=b77a5c561934e089</value>
-  </data>
-  <data name="&gt;&gt;rB5.Parent" xml:space="preserve">
-    <value>tabPage1</value>
-  </data>
-  <data name="&gt;&gt;rB5.ZOrder" xml:space="preserve">
-    <value>15</value>
-  </data>
-  <data name="rB4.Appearance" type="System.Windows.Forms.Appearance, System.Windows.Forms">
-    <value>Button</value>
-  </data>
-  <data name="rB4.FlatStyle" type="System.Windows.Forms.FlatStyle, System.Windows.Forms">
-    <value>Flat</value>
-  </data>
-  <data name="rB4.ImeMode" type="System.Windows.Forms.ImeMode, System.Windows.Forms">
-    <value>NoControl</value>
-  </data>
-  <data name="rB4.Location" type="System.Drawing.Point, System.Drawing">
-    <value>6, 89</value>
-  </data>
-  <data name="rB4.Size" type="System.Drawing.Size, System.Drawing">
-    <value>60, 60</value>
-  </data>
-  <data name="rB4.TabIndex" type="System.Int32, mscorlib">
-    <value>5</value>
-  </data>
-  <data name="rB4.TextAlign" type="System.Drawing.ContentAlignment, System.Drawing">
-    <value>MiddleRight</value>
-  </data>
-  <data name="&gt;&gt;rB4.Name" xml:space="preserve">
-    <value>rB4</value>
-  </data>
-  <data name="&gt;&gt;rB4.Type" xml:space="preserve">
-    <value>System.Windows.Forms.RadioButton, System.Windows.Forms, Version=4.0.0.0, Culture=neutral, PublicKeyToken=b77a5c561934e089</value>
-  </data>
-  <data name="&gt;&gt;rB4.Parent" xml:space="preserve">
-    <value>tabPage1</value>
-  </data>
-  <data name="&gt;&gt;rB4.ZOrder" xml:space="preserve">
-    <value>16</value>
-  </data>
-  <data name="rB3.Appearance" type="System.Windows.Forms.Appearance, System.Windows.Forms">
-    <value>Button</value>
-  </data>
-  <data name="rB3.FlatStyle" type="System.Windows.Forms.FlatStyle, System.Windows.Forms">
-    <value>Flat</value>
-  </data>
-  <data name="rB3.ImeMode" type="System.Windows.Forms.ImeMode, System.Windows.Forms">
-    <value>NoControl</value>
-  </data>
-  <data name="rB3.Location" type="System.Drawing.Point, System.Drawing">
-    <value>126, 29</value>
-  </data>
-  <data name="rB3.Size" type="System.Drawing.Size, System.Drawing">
-    <value>60, 60</value>
-  </data>
-  <data name="rB3.TabIndex" type="System.Int32, mscorlib">
-    <value>4</value>
-  </data>
-  <data name="rB3.TextAlign" type="System.Drawing.ContentAlignment, System.Drawing">
-    <value>BottomLeft</value>
-  </data>
-  <data name="&gt;&gt;rB3.Name" xml:space="preserve">
-    <value>rB3</value>
-  </data>
-  <data name="&gt;&gt;rB3.Type" xml:space="preserve">
-    <value>System.Windows.Forms.RadioButton, System.Windows.Forms, Version=4.0.0.0, Culture=neutral, PublicKeyToken=b77a5c561934e089</value>
-  </data>
-  <data name="&gt;&gt;rB3.Parent" xml:space="preserve">
-    <value>tabPage1</value>
-  </data>
-  <data name="&gt;&gt;rB3.ZOrder" xml:space="preserve">
-    <value>17</value>
-  </data>
-  <data name="rB2.Appearance" type="System.Windows.Forms.Appearance, System.Windows.Forms">
-    <value>Button</value>
-  </data>
-  <data name="rB2.FlatStyle" type="System.Windows.Forms.FlatStyle, System.Windows.Forms">
-    <value>Flat</value>
-  </data>
-  <data name="rB2.ImeMode" type="System.Windows.Forms.ImeMode, System.Windows.Forms">
-    <value>NoControl</value>
-  </data>
-  <data name="rB2.Location" type="System.Drawing.Point, System.Drawing">
-    <value>66, 29</value>
-  </data>
-  <data name="rB2.Size" type="System.Drawing.Size, System.Drawing">
-    <value>60, 60</value>
-  </data>
-  <data name="rB2.TabIndex" type="System.Int32, mscorlib">
-    <value>3</value>
-  </data>
-  <data name="rB2.TextAlign" type="System.Drawing.ContentAlignment, System.Drawing">
-    <value>BottomCenter</value>
-  </data>
-  <data name="&gt;&gt;rB2.Name" xml:space="preserve">
-    <value>rB2</value>
-  </data>
-  <data name="&gt;&gt;rB2.Type" xml:space="preserve">
-    <value>System.Windows.Forms.RadioButton, System.Windows.Forms, Version=4.0.0.0, Culture=neutral, PublicKeyToken=b77a5c561934e089</value>
-  </data>
-  <data name="&gt;&gt;rB2.Parent" xml:space="preserve">
-    <value>tabPage1</value>
-  </data>
-  <data name="&gt;&gt;rB2.ZOrder" xml:space="preserve">
-    <value>18</value>
-  </data>
-  <data name="rB1.Appearance" type="System.Windows.Forms.Appearance, System.Windows.Forms">
-    <value>Button</value>
-  </data>
-  <data name="rB1.FlatStyle" type="System.Windows.Forms.FlatStyle, System.Windows.Forms">
-    <value>Flat</value>
-  </data>
-  <data name="rB1.ImeMode" type="System.Windows.Forms.ImeMode, System.Windows.Forms">
-    <value>NoControl</value>
-  </data>
-  <data name="rB1.Location" type="System.Drawing.Point, System.Drawing">
-    <value>6, 29</value>
-  </data>
-  <data name="rB1.Size" type="System.Drawing.Size, System.Drawing">
-    <value>60, 60</value>
-  </data>
-  <data name="rB1.TabIndex" type="System.Int32, mscorlib">
-    <value>2</value>
-  </data>
-  <data name="rB1.TextAlign" type="System.Drawing.ContentAlignment, System.Drawing">
-    <value>BottomRight</value>
-  </data>
-  <data name="&gt;&gt;rB1.Name" xml:space="preserve">
-    <value>rB1</value>
-  </data>
-  <data name="&gt;&gt;rB1.Type" xml:space="preserve">
-    <value>System.Windows.Forms.RadioButton, System.Windows.Forms, Version=4.0.0.0, Culture=neutral, PublicKeyToken=b77a5c561934e089</value>
-  </data>
-  <data name="&gt;&gt;rB1.Parent" xml:space="preserve">
-    <value>tabPage1</value>
-  </data>
-  <data name="&gt;&gt;rB1.ZOrder" xml:space="preserve">
-    <value>19</value>
-  </data>
-  <data name="tabPage1.Location" type="System.Drawing.Point, System.Drawing">
-    <value>4, 22</value>
-  </data>
-  <data name="tabPage1.Padding" type="System.Windows.Forms.Padding, System.Windows.Forms">
-    <value>3, 3, 3, 3</value>
-  </data>
-  <data name="tabPage1.Size" type="System.Drawing.Size, System.Drawing">
-    <value>367, 265</value>
-  </data>
-  <data name="tabPage1.TabIndex" type="System.Int32, mscorlib">
-    <value>0</value>
-  </data>
-  <data name="tabPage1.Text" xml:space="preserve">
-    <value>Edge finder</value>
-  </data>
-  <data name="&gt;&gt;tabPage1.Name" xml:space="preserve">
-    <value>tabPage1</value>
-  </data>
-  <data name="&gt;&gt;tabPage1.Type" xml:space="preserve">
-    <value>System.Windows.Forms.TabPage, System.Windows.Forms, Version=4.0.0.0, Culture=neutral, PublicKeyToken=b77a5c561934e089</value>
-  </data>
-  <data name="&gt;&gt;tabPage1.Parent" xml:space="preserve">
-    <value>tabControl1</value>
-  </data>
-  <data name="&gt;&gt;tabPage1.ZOrder" xml:space="preserve">
-    <value>0</value>
-  </data>
-<<<<<<< HEAD
-  <data name="xNeedFind.AutoSize" type="System.Boolean, mscorlib">
-    <value>True</value>
-  </data>
-  <data name="xNeedFind.ImeMode" type="System.Windows.Forms.ImeMode, System.Windows.Forms">
-    <value>NoControl</value>
-  </data>
-  <data name="xNeedFind.Location" type="System.Drawing.Point, System.Drawing">
-    <value>18, 160</value>
-  </data>
-  <data name="xNeedFind.Size" type="System.Drawing.Size, System.Drawing">
-    <value>33, 17</value>
-  </data>
-  <data name="xNeedFind.TabIndex" type="System.Int32, mscorlib">
-    <value>48</value>
-  </data>
-  <data name="xNeedFind.Text" xml:space="preserve">
-    <value>X</value>
-  </data>
-  <data name="&gt;&gt;xNeedFind.Name" xml:space="preserve">
-    <value>xNeedFind</value>
-  </data>
-  <data name="&gt;&gt;xNeedFind.Type" xml:space="preserve">
-    <value>System.Windows.Forms.CheckBox, System.Windows.Forms, Version=4.0.0.0, Culture=neutral, PublicKeyToken=b77a5c561934e089</value>
-  </data>
-  <data name="&gt;&gt;xNeedFind.Parent" xml:space="preserve">
-    <value>tabPage2</value>
-  </data>
-  <data name="&gt;&gt;xNeedFind.ZOrder" xml:space="preserve">
-    <value>0</value>
-  </data>
-  <data name="yNeedFind.AutoSize" type="System.Boolean, mscorlib">
-    <value>True</value>
-  </data>
-  <data name="yNeedFind.Location" type="System.Drawing.Point, System.Drawing">
-    <value>57, 160</value>
-  </data>
-  <data name="yNeedFind.Size" type="System.Drawing.Size, System.Drawing">
-    <value>33, 17</value>
-  </data>
-  <data name="yNeedFind.TabIndex" type="System.Int32, mscorlib">
-    <value>47</value>
-  </data>
-  <data name="yNeedFind.Text" xml:space="preserve">
-    <value>Y</value>
-  </data>
-  <data name="&gt;&gt;yNeedFind.Name" xml:space="preserve">
-    <value>yNeedFind</value>
-  </data>
-  <data name="&gt;&gt;yNeedFind.Type" xml:space="preserve">
-    <value>System.Windows.Forms.CheckBox, System.Windows.Forms, Version=4.0.0.0, Culture=neutral, PublicKeyToken=b77a5c561934e089</value>
-  </data>
-  <data name="&gt;&gt;yNeedFind.Parent" xml:space="preserve">
-    <value>tabPage2</value>
-  </data>
-  <data name="&gt;&gt;yNeedFind.ZOrder" xml:space="preserve">
-=======
-  <data name="cBFindCenterUseY.AutoSize" type="System.Boolean, mscorlib">
-    <value>True</value>
-  </data>
-  <data name="cBFindCenterUseY.ImeMode" type="System.Windows.Forms.ImeMode, System.Windows.Forms">
-    <value>NoControl</value>
-  </data>
-  <data name="cBFindCenterUseY.Location" type="System.Drawing.Point, System.Drawing">
-    <value>126, 42</value>
-  </data>
-  <data name="cBFindCenterUseY.Size" type="System.Drawing.Size, System.Drawing">
-    <value>57, 17</value>
-  </data>
-  <data name="cBFindCenterUseY.TabIndex" type="System.Int32, mscorlib">
-    <value>48</value>
-  </data>
-  <data name="cBFindCenterUseY.Text" xml:space="preserve">
-    <value>Y (3-4)</value>
-  </data>
-  <data name="cBFindCenterUseY.ToolTip" xml:space="preserve">
-    <value>Probe on Y axis</value>
-  </data>
-  <data name="&gt;&gt;cBFindCenterUseY.Name" xml:space="preserve">
-    <value>cBFindCenterUseY</value>
-  </data>
-  <data name="&gt;&gt;cBFindCenterUseY.Type" xml:space="preserve">
-    <value>System.Windows.Forms.CheckBox, System.Windows.Forms, Version=4.0.0.0, Culture=neutral, PublicKeyToken=b77a5c561934e089</value>
-  </data>
-  <data name="&gt;&gt;cBFindCenterUseY.Parent" xml:space="preserve">
-    <value>tabPage2</value>
-  </data>
-  <data name="&gt;&gt;cBFindCenterUseY.ZOrder" xml:space="preserve">
-    <value>0</value>
-  </data>
-  <data name="cBFindCenterUseX.AutoSize" type="System.Boolean, mscorlib">
-    <value>True</value>
-  </data>
-  <data name="cBFindCenterUseX.Location" type="System.Drawing.Point, System.Drawing">
-    <value>126, 26</value>
-  </data>
-  <data name="cBFindCenterUseX.Size" type="System.Drawing.Size, System.Drawing">
-    <value>57, 17</value>
-  </data>
-  <data name="cBFindCenterUseX.TabIndex" type="System.Int32, mscorlib">
-    <value>47</value>
-  </data>
-  <data name="cBFindCenterUseX.Text" xml:space="preserve">
-    <value>X (1-2)</value>
-  </data>
-  <data name="cBFindCenterUseX.ToolTip" xml:space="preserve">
-    <value>Probe on X axis</value>
-  </data>
-  <data name="&gt;&gt;cBFindCenterUseX.Name" xml:space="preserve">
-    <value>cBFindCenterUseX</value>
-  </data>
-  <data name="&gt;&gt;cBFindCenterUseX.Type" xml:space="preserve">
-    <value>System.Windows.Forms.CheckBox, System.Windows.Forms, Version=4.0.0.0, Culture=neutral, PublicKeyToken=b77a5c561934e089</value>
-  </data>
-  <data name="&gt;&gt;cBFindCenterUseX.Parent" xml:space="preserve">
-    <value>tabPage2</value>
-  </data>
-  <data name="&gt;&gt;cBFindCenterUseX.ZOrder" xml:space="preserve">
->>>>>>> 81be28d6
-    <value>1</value>
-  </data>
-  <data name="cBFindCenterStartFromCenter.Enabled" type="System.Boolean, mscorlib">
-    <value>False</value>
-  </data>
-  <data name="cBFindCenterStartFromCenter.Location" type="System.Drawing.Point, System.Drawing">
-    <value>96, 153</value>
-  </data>
-  <data name="cBFindCenterStartFromCenter.Size" type="System.Drawing.Size, System.Drawing">
-    <value>94, 30</value>
-  </data>
-  <data name="cBFindCenterStartFromCenter.TabIndex" type="System.Int32, mscorlib">
-    <value>46</value>
-  </data>
-  <data name="cBFindCenterStartFromCenter.Text" xml:space="preserve">
-    <value>Start from center</value>
-  </data>
-  <data name="cBFindCenterStartFromCenter.ToolTip" xml:space="preserve">
-    <value>Place the probe almost centered above the workpiece, to use this option.</value>
-  </data>
-  <data name="&gt;&gt;cBFindCenterStartFromCenter.Name" xml:space="preserve">
-    <value>cBFindCenterStartFromCenter</value>
-  </data>
-  <data name="&gt;&gt;cBFindCenterStartFromCenter.Type" xml:space="preserve">
-    <value>System.Windows.Forms.CheckBox, System.Windows.Forms, Version=4.0.0.0, Culture=neutral, PublicKeyToken=b77a5c561934e089</value>
-  </data>
-  <data name="&gt;&gt;cBFindCenterStartFromCenter.Parent" xml:space="preserve">
-    <value>tabPage2</value>
-  </data>
-  <data name="&gt;&gt;cBFindCenterStartFromCenter.ZOrder" xml:space="preserve">
-    <value>2</value>
-  </data>
-  <data name="lblCFAngle.Location" type="System.Drawing.Point, System.Drawing">
-    <value>3, 191</value>
-  </data>
-  <data name="lblCFAngle.Size" type="System.Drawing.Size, System.Drawing">
-    <value>129, 46</value>
-  </data>
-  <data name="lblCFAngle.TabIndex" type="System.Int32, mscorlib">
-    <value>45</value>
-  </data>
-  <data name="lblCFAngle.Text" xml:space="preserve">
-    <value>Rotate probing pattern by</value>
-  </data>
-  <data name="&gt;&gt;lblCFAngle.Name" xml:space="preserve">
-    <value>lblCFAngle</value>
-  </data>
-  <data name="&gt;&gt;lblCFAngle.Type" xml:space="preserve">
-    <value>System.Windows.Forms.Label, System.Windows.Forms, Version=4.0.0.0, Culture=neutral, PublicKeyToken=b77a5c561934e089</value>
-  </data>
-  <data name="&gt;&gt;lblCFAngle.Parent" xml:space="preserve">
-    <value>tabPage2</value>
-  </data>
-  <data name="&gt;&gt;lblCFAngle.ZOrder" xml:space="preserve">
-    <value>3</value>
-  </data>
-  <data name="lblCFStatus.AutoSize" type="System.Boolean, mscorlib">
-    <value>True</value>
-  </data>
-  <data name="lblCFStatus.ImeMode" type="System.Windows.Forms.ImeMode, System.Windows.Forms">
-    <value>NoControl</value>
-  </data>
-  <data name="lblCFStatus.Location" type="System.Drawing.Point, System.Drawing">
-    <value>196, 214</value>
-  </data>
-  <data name="lblCFStatus.Size" type="System.Drawing.Size, System.Drawing">
-    <value>0, 13</value>
-  </data>
-  <data name="lblCFStatus.TabIndex" type="System.Int32, mscorlib">
-    <value>42</value>
-  </data>
-  <data name="&gt;&gt;lblCFStatus.Name" xml:space="preserve">
-    <value>lblCFStatus</value>
-  </data>
-  <data name="&gt;&gt;lblCFStatus.Type" xml:space="preserve">
-    <value>System.Windows.Forms.Label, System.Windows.Forms, Version=4.0.0.0, Culture=neutral, PublicKeyToken=b77a5c561934e089</value>
-  </data>
-  <data name="&gt;&gt;lblCFStatus.Parent" xml:space="preserve">
-    <value>tabPage2</value>
-  </data>
-  <data name="&gt;&gt;lblCFStatus.ZOrder" xml:space="preserve">
-    <value>6</value>
-  </data>
-  <data name="lblCFProgressInfo.AutoSize" type="System.Boolean, mscorlib">
-    <value>True</value>
-  </data>
-  <data name="lblCFProgressInfo.ImeMode" type="System.Windows.Forms.ImeMode, System.Windows.Forms">
-    <value>NoControl</value>
-  </data>
-  <data name="lblCFProgressInfo.Location" type="System.Drawing.Point, System.Drawing">
-    <value>196, 170</value>
-  </data>
-  <data name="lblCFProgressInfo.Size" type="System.Drawing.Size, System.Drawing">
-    <value>48, 13</value>
-  </data>
-  <data name="lblCFProgressInfo.TabIndex" type="System.Int32, mscorlib">
-    <value>40</value>
-  </data>
-  <data name="lblCFProgressInfo.Text" xml:space="preserve">
-    <value>Progress</value>
-  </data>
-  <data name="&gt;&gt;lblCFProgressInfo.Name" xml:space="preserve">
-    <value>lblCFProgressInfo</value>
-  </data>
-  <data name="&gt;&gt;lblCFProgressInfo.Type" xml:space="preserve">
-    <value>System.Windows.Forms.Label, System.Windows.Forms, Version=4.0.0.0, Culture=neutral, PublicKeyToken=b77a5c561934e089</value>
-  </data>
-  <data name="&gt;&gt;lblCFProgressInfo.Parent" xml:space="preserve">
-    <value>tabPage2</value>
-  </data>
-  <data name="&gt;&gt;lblCFProgressInfo.ZOrder" xml:space="preserve">
-    <value>7</value>
-  </data>
-  <data name="btnStartCF.Enabled" type="System.Boolean, mscorlib">
-    <value>False</value>
-  </data>
-  <data name="btnStartCF.ImeMode" type="System.Windows.Forms.ImeMode, System.Windows.Forms">
-    <value>NoControl</value>
-  </data>
-  <data name="btnStartCF.Location" type="System.Drawing.Point, System.Drawing">
-    <value>196, 236</value>
-  </data>
-  <data name="btnStartCF.Size" type="System.Drawing.Size, System.Drawing">
-    <value>75, 23</value>
-  </data>
-  <data name="btnStartCF.TabIndex" type="System.Int32, mscorlib">
-    <value>36</value>
-  </data>
-  <data name="btnStartCF.Text" xml:space="preserve">
-    <value>Start</value>
-  </data>
-  <data name="&gt;&gt;btnStartCF.Name" xml:space="preserve">
-    <value>btnStartCF</value>
-  </data>
-  <data name="&gt;&gt;btnStartCF.Type" xml:space="preserve">
-    <value>System.Windows.Forms.Button, System.Windows.Forms, Version=4.0.0.0, Culture=neutral, PublicKeyToken=b77a5c561934e089</value>
-  </data>
-  <data name="&gt;&gt;btnStartCF.Parent" xml:space="preserve">
-    <value>tabPage2</value>
-  </data>
-  <data name="&gt;&gt;btnStartCF.ZOrder" xml:space="preserve">
-    <value>8</value>
-  </data>
-  <data name="lblCFProgress.AutoSize" type="System.Boolean, mscorlib">
-    <value>True</value>
-  </data>
-  <data name="lblCFProgress.ImeMode" type="System.Windows.Forms.ImeMode, System.Windows.Forms">
-    <value>NoControl</value>
-  </data>
-  <data name="lblCFProgress.Location" type="System.Drawing.Point, System.Drawing">
-    <value>210, 191</value>
-  </data>
-  <data name="lblCFProgress.Size" type="System.Drawing.Size, System.Drawing">
-    <value>0, 13</value>
-  </data>
-  <data name="lblCFProgress.TabIndex" type="System.Int32, mscorlib">
-    <value>39</value>
-  </data>
-  <data name="&gt;&gt;lblCFProgress.Name" xml:space="preserve">
-    <value>lblCFProgress</value>
-  </data>
-  <data name="&gt;&gt;lblCFProgress.Type" xml:space="preserve">
-    <value>System.Windows.Forms.Label, System.Windows.Forms, Version=4.0.0.0, Culture=neutral, PublicKeyToken=b77a5c561934e089</value>
-  </data>
-  <data name="&gt;&gt;lblCFProgress.Parent" xml:space="preserve">
-    <value>tabPage2</value>
-  </data>
-  <data name="&gt;&gt;lblCFProgress.ZOrder" xml:space="preserve">
-    <value>9</value>
-  </data>
-  <data name="progressBarCF.ImeMode" type="System.Windows.Forms.ImeMode, System.Windows.Forms">
-    <value>NoControl</value>
-  </data>
-  <data name="progressBarCF.Location" type="System.Drawing.Point, System.Drawing">
-    <value>196, 186</value>
-  </data>
-  <data name="progressBarCF.Size" type="System.Drawing.Size, System.Drawing">
-    <value>166, 23</value>
-  </data>
-  <data name="progressBarCF.TabIndex" type="System.Int32, mscorlib">
-    <value>38</value>
-  </data>
-  <data name="&gt;&gt;progressBarCF.Name" xml:space="preserve">
-    <value>progressBarCF</value>
-  </data>
-  <data name="&gt;&gt;progressBarCF.Type" xml:space="preserve">
-    <value>System.Windows.Forms.ProgressBar, System.Windows.Forms, Version=4.0.0.0, Culture=neutral, PublicKeyToken=b77a5c561934e089</value>
-  </data>
-  <data name="&gt;&gt;progressBarCF.Parent" xml:space="preserve">
-    <value>tabPage2</value>
-  </data>
-  <data name="&gt;&gt;progressBarCF.ZOrder" xml:space="preserve">
-    <value>10</value>
-  </data>
-  <data name="btnCancelCF.ImeMode" type="System.Windows.Forms.ImeMode, System.Windows.Forms">
-    <value>NoControl</value>
-  </data>
-  <data name="btnCancelCF.Location" type="System.Drawing.Point, System.Drawing">
-    <value>287, 236</value>
-  </data>
-  <data name="btnCancelCF.Size" type="System.Drawing.Size, System.Drawing">
-    <value>75, 23</value>
-<<<<<<< HEAD
-=======
-  </data>
-  <data name="btnCancelCF.TabIndex" type="System.Int32, mscorlib">
-    <value>37</value>
-  </data>
-  <data name="btnCancelCF.Text" xml:space="preserve">
-    <value>Cancel</value>
-  </data>
-  <data name="&gt;&gt;btnCancelCF.Name" xml:space="preserve">
-    <value>btnCancelCF</value>
-  </data>
-  <data name="&gt;&gt;btnCancelCF.Type" xml:space="preserve">
-    <value>System.Windows.Forms.Button, System.Windows.Forms, Version=4.0.0.0, Culture=neutral, PublicKeyToken=b77a5c561934e089</value>
-  </data>
-  <data name="&gt;&gt;btnCancelCF.Parent" xml:space="preserve">
-    <value>tabPage2</value>
-  </data>
-  <data name="&gt;&gt;btnCancelCF.ZOrder" xml:space="preserve">
-    <value>11</value>
-  </data>
-  <data name="label22.ImeMode" type="System.Windows.Forms.ImeMode, System.Windows.Forms">
-    <value>NoControl</value>
-  </data>
-  <data name="label22.Location" type="System.Drawing.Point, System.Drawing">
-    <value>6, 6</value>
-  </data>
-  <data name="label22.Size" type="System.Drawing.Size, System.Drawing">
-    <value>114, 28</value>
-  </data>
-  <data name="label22.TabIndex" type="System.Int32, mscorlib">
-    <value>43</value>
-  </data>
-  <data name="label22.Text" xml:space="preserve">
-    <value>Workpiece diameter (WpD)</value>
-  </data>
-  <data name="&gt;&gt;label22.Name" xml:space="preserve">
-    <value>label22</value>
-  </data>
-  <data name="&gt;&gt;label22.Type" xml:space="preserve">
-    <value>System.Windows.Forms.Label, System.Windows.Forms, Version=4.0.0.0, Culture=neutral, PublicKeyToken=b77a5c561934e089</value>
-  </data>
-  <data name="&gt;&gt;label22.Parent" xml:space="preserve">
-    <value>tabPage2</value>
-  </data>
-  <data name="&gt;&gt;label22.ZOrder" xml:space="preserve">
-    <value>14</value>
-  </data>
-  <data name="label21.ImeMode" type="System.Windows.Forms.ImeMode, System.Windows.Forms">
-    <value>NoControl</value>
-  </data>
-  <data name="label21.Location" type="System.Drawing.Point, System.Drawing">
-    <value>196, 7</value>
-  </data>
-  <data name="label21.Size" type="System.Drawing.Size, System.Drawing">
-    <value>168, 186</value>
-  </data>
-  <data name="label21.TabIndex" type="System.Int32, mscorlib">
-    <value>41</value>
-  </data>
-  <data name="label21.Text" xml:space="preserve">
-    <value>Inner contour:
-Place probe inside hole of work piece, almost centered.
-Z will not moved.
-
-Outside contour:
-Place probe on left side of work piece, as for edge detection.
-Or enable 'Start from center' and place probe centered above workpiece.
-</value>
-  </data>
-  <data name="&gt;&gt;label21.Name" xml:space="preserve">
-    <value>label21</value>
-  </data>
-  <data name="&gt;&gt;label21.Type" xml:space="preserve">
-    <value>System.Windows.Forms.Label, System.Windows.Forms, Version=4.0.0.0, Culture=neutral, PublicKeyToken=b77a5c561934e089</value>
-  </data>
-  <data name="&gt;&gt;label21.Parent" xml:space="preserve">
-    <value>tabPage2</value>
-  </data>
-  <data name="&gt;&gt;label21.ZOrder" xml:space="preserve">
-    <value>15</value>
-  </data>
-  <data name="tabPage2.Location" type="System.Drawing.Point, System.Drawing">
-    <value>4, 22</value>
-  </data>
-  <data name="tabPage2.Padding" type="System.Windows.Forms.Padding, System.Windows.Forms">
-    <value>3, 3, 3, 3</value>
-  </data>
-  <data name="tabPage2.Size" type="System.Drawing.Size, System.Drawing">
-    <value>367, 265</value>
-  </data>
-  <data name="tabPage2.TabIndex" type="System.Int32, mscorlib">
-    <value>1</value>
-  </data>
-  <data name="tabPage2.Text" xml:space="preserve">
-    <value>Center finder</value>
-  </data>
-  <data name="&gt;&gt;tabPage2.Name" xml:space="preserve">
-    <value>tabPage2</value>
-  </data>
-  <data name="&gt;&gt;tabPage2.Type" xml:space="preserve">
-    <value>System.Windows.Forms.TabPage, System.Windows.Forms, Version=4.0.0.0, Culture=neutral, PublicKeyToken=b77a5c561934e089</value>
-  </data>
-  <data name="&gt;&gt;tabPage2.Parent" xml:space="preserve">
-    <value>tabControl1</value>
-  </data>
-  <data name="&gt;&gt;tabPage2.ZOrder" xml:space="preserve">
-    <value>1</value>
-  </data>
-  <data name="&gt;&gt;btnClearTL.Name" xml:space="preserve">
-    <value>btnClearTL</value>
-  </data>
-  <data name="&gt;&gt;btnClearTL.Type" xml:space="preserve">
-    <value>System.Windows.Forms.Button, System.Windows.Forms, Version=4.0.0.0, Culture=neutral, PublicKeyToken=b77a5c561934e089</value>
-  </data>
-  <data name="&gt;&gt;btnClearTL.Parent" xml:space="preserve">
-    <value>tabPage3</value>
-  </data>
-  <data name="&gt;&gt;btnClearTL.ZOrder" xml:space="preserve">
-    <value>1</value>
-  </data>
-  <data name="&gt;&gt;pBTL.Name" xml:space="preserve">
-    <value>pBTL</value>
-  </data>
-  <data name="&gt;&gt;pBTL.Type" xml:space="preserve">
-    <value>System.Windows.Forms.PictureBox, System.Windows.Forms, Version=4.0.0.0, Culture=neutral, PublicKeyToken=b77a5c561934e089</value>
-  </data>
-  <data name="&gt;&gt;pBTL.Parent" xml:space="preserve">
-    <value>tabPage3</value>
-  </data>
-  <data name="&gt;&gt;pBTL.ZOrder" xml:space="preserve">
-    <value>2</value>
-  </data>
-  <data name="&gt;&gt;lblTLStatus.Name" xml:space="preserve">
-    <value>lblTLStatus</value>
-  </data>
-  <data name="&gt;&gt;lblTLStatus.Type" xml:space="preserve">
-    <value>System.Windows.Forms.Label, System.Windows.Forms, Version=4.0.0.0, Culture=neutral, PublicKeyToken=b77a5c561934e089</value>
-  </data>
-  <data name="&gt;&gt;lblTLStatus.Parent" xml:space="preserve">
-    <value>tabPage3</value>
-  </data>
-  <data name="&gt;&gt;lblTLStatus.ZOrder" xml:space="preserve">
-    <value>3</value>
-  </data>
-  <data name="&gt;&gt;label12.Name" xml:space="preserve">
-    <value>label12</value>
-  </data>
-  <data name="&gt;&gt;label12.Type" xml:space="preserve">
-    <value>System.Windows.Forms.Label, System.Windows.Forms, Version=4.0.0.0, Culture=neutral, PublicKeyToken=b77a5c561934e089</value>
-  </data>
-  <data name="&gt;&gt;label12.Parent" xml:space="preserve">
-    <value>tabPage3</value>
-  </data>
-  <data name="&gt;&gt;label12.ZOrder" xml:space="preserve">
-    <value>4</value>
-  </data>
-  <data name="&gt;&gt;lblTLProgressInfo.Name" xml:space="preserve">
-    <value>lblTLProgressInfo</value>
-  </data>
-  <data name="&gt;&gt;lblTLProgressInfo.Type" xml:space="preserve">
-    <value>System.Windows.Forms.Label, System.Windows.Forms, Version=4.0.0.0, Culture=neutral, PublicKeyToken=b77a5c561934e089</value>
-  </data>
-  <data name="&gt;&gt;lblTLProgressInfo.Parent" xml:space="preserve">
-    <value>tabPage3</value>
-  </data>
-  <data name="&gt;&gt;lblTLProgressInfo.ZOrder" xml:space="preserve">
-    <value>5</value>
-  </data>
-  <data name="&gt;&gt;btnStartTL.Name" xml:space="preserve">
-    <value>btnStartTL</value>
-  </data>
-  <data name="&gt;&gt;btnStartTL.Type" xml:space="preserve">
-    <value>System.Windows.Forms.Button, System.Windows.Forms, Version=4.0.0.0, Culture=neutral, PublicKeyToken=b77a5c561934e089</value>
-  </data>
-  <data name="&gt;&gt;btnStartTL.Parent" xml:space="preserve">
-    <value>tabPage3</value>
-  </data>
-  <data name="&gt;&gt;btnStartTL.ZOrder" xml:space="preserve">
-    <value>6</value>
-  </data>
-  <data name="&gt;&gt;lblTLProgress.Name" xml:space="preserve">
-    <value>lblTLProgress</value>
-  </data>
-  <data name="&gt;&gt;lblTLProgress.Type" xml:space="preserve">
-    <value>System.Windows.Forms.Label, System.Windows.Forms, Version=4.0.0.0, Culture=neutral, PublicKeyToken=b77a5c561934e089</value>
-  </data>
-  <data name="&gt;&gt;lblTLProgress.Parent" xml:space="preserve">
-    <value>tabPage3</value>
-  </data>
-  <data name="&gt;&gt;lblTLProgress.ZOrder" xml:space="preserve">
-    <value>7</value>
-  </data>
-  <data name="&gt;&gt;progressBarTL.Name" xml:space="preserve">
-    <value>progressBarTL</value>
-  </data>
-  <data name="&gt;&gt;progressBarTL.Type" xml:space="preserve">
-    <value>System.Windows.Forms.ProgressBar, System.Windows.Forms, Version=4.0.0.0, Culture=neutral, PublicKeyToken=b77a5c561934e089</value>
-  </data>
-  <data name="&gt;&gt;progressBarTL.Parent" xml:space="preserve">
-    <value>tabPage3</value>
-  </data>
-  <data name="&gt;&gt;progressBarTL.ZOrder" xml:space="preserve">
-    <value>8</value>
-  </data>
-  <data name="&gt;&gt;btnCancelTL.Name" xml:space="preserve">
-    <value>btnCancelTL</value>
-  </data>
-  <data name="&gt;&gt;btnCancelTL.Type" xml:space="preserve">
-    <value>System.Windows.Forms.Button, System.Windows.Forms, Version=4.0.0.0, Culture=neutral, PublicKeyToken=b77a5c561934e089</value>
-  </data>
-  <data name="&gt;&gt;btnCancelTL.Parent" xml:space="preserve">
-    <value>tabPage3</value>
-  </data>
-  <data name="&gt;&gt;btnCancelTL.ZOrder" xml:space="preserve">
-    <value>9</value>
-  </data>
-  <data name="tabPage3.Location" type="System.Drawing.Point, System.Drawing">
-    <value>4, 22</value>
-  </data>
-  <data name="tabPage3.Padding" type="System.Windows.Forms.Padding, System.Windows.Forms">
-    <value>3, 3, 3, 3</value>
-  </data>
-  <data name="tabPage3.Size" type="System.Drawing.Size, System.Drawing">
-    <value>367, 265</value>
-  </data>
-  <data name="tabPage3.TabIndex" type="System.Int32, mscorlib">
-    <value>2</value>
-  </data>
-  <data name="tabPage3.Text" xml:space="preserve">
-    <value>Tool length</value>
-  </data>
-  <data name="&gt;&gt;tabPage3.Name" xml:space="preserve">
-    <value>tabPage3</value>
-  </data>
-  <data name="&gt;&gt;tabPage3.Type" xml:space="preserve">
-    <value>System.Windows.Forms.TabPage, System.Windows.Forms, Version=4.0.0.0, Culture=neutral, PublicKeyToken=b77a5c561934e089</value>
-  </data>
-  <data name="&gt;&gt;tabPage3.Parent" xml:space="preserve">
-    <value>tabControl1</value>
-  </data>
-  <data name="&gt;&gt;tabPage3.ZOrder" xml:space="preserve">
-    <value>2</value>
-  </data>
-  <data name="tabControl1.Location" type="System.Drawing.Point, System.Drawing">
-    <value>310, 3</value>
-  </data>
-  <data name="tabControl1.Size" type="System.Drawing.Size, System.Drawing">
-    <value>375, 291</value>
-  </data>
-  <data name="tabControl1.TabIndex" type="System.Int32, mscorlib">
-    <value>26</value>
-  </data>
-  <data name="&gt;&gt;tabControl1.Name" xml:space="preserve">
-    <value>tabControl1</value>
-  </data>
-  <data name="&gt;&gt;tabControl1.Type" xml:space="preserve">
-    <value>System.Windows.Forms.TabControl, System.Windows.Forms, Version=4.0.0.0, Culture=neutral, PublicKeyToken=b77a5c561934e089</value>
-  </data>
-  <data name="&gt;&gt;tabControl1.Parent" xml:space="preserve">
-    <value>$this</value>
-  </data>
-  <data name="&gt;&gt;tabControl1.ZOrder" xml:space="preserve">
-    <value>1</value>
-  </data>
-  <data name="label20.AutoSize" type="System.Boolean, mscorlib">
-    <value>True</value>
-  </data>
-  <data name="label20.ImeMode" type="System.Windows.Forms.ImeMode, System.Windows.Forms">
-    <value>NoControl</value>
-  </data>
-  <data name="label20.Location" type="System.Drawing.Point, System.Drawing">
-    <value>48, 217</value>
-  </data>
-  <data name="label20.Size" type="System.Drawing.Size, System.Drawing">
-    <value>133, 13</value>
-  </data>
-  <data name="label20.TabIndex" type="System.Int32, mscorlib">
-    <value>35</value>
-  </data>
-  <data name="label20.Text" xml:space="preserve">
-    <value>Measured correction angle</value>
-  </data>
-  <data name="lblEFStatus.AutoSize" type="System.Boolean, mscorlib">
-    <value>True</value>
-  </data>
-  <data name="lblEFStatus.ImeMode" type="System.Windows.Forms.ImeMode, System.Windows.Forms">
-    <value>NoControl</value>
-  </data>
-  <data name="lblEFStatus.Location" type="System.Drawing.Point, System.Drawing">
-    <value>196, 214</value>
-  </data>
-  <data name="lblEFStatus.Size" type="System.Drawing.Size, System.Drawing">
-    <value>0, 13</value>
-  </data>
-  <data name="lblEFStatus.TabIndex" type="System.Int32, mscorlib">
-    <value>34</value>
-  </data>
-  <data name="label19.ImeMode" type="System.Windows.Forms.ImeMode, System.Windows.Forms">
-    <value>NoControl</value>
-  </data>
-  <data name="label19.Location" type="System.Drawing.Point, System.Drawing">
-    <value>196, 29</value>
-  </data>
-  <data name="label19.Size" type="System.Drawing.Size, System.Drawing">
-    <value>168, 141</value>
-  </data>
-  <data name="label19.TabIndex" type="System.Int32, mscorlib">
-    <value>33</value>
-  </data>
-  <data name="label19.Text" xml:space="preserve">
-    <value>Select egde or corner to detect.
-Place tool tip in front of edge.
-On corners, X will be probed first, then Y.
-Z will be probed last.
-
-Probe edge a 2nd time on another position to get angle.</value>
-  </data>
-  <data name="lblEFProgressInfo.AutoSize" type="System.Boolean, mscorlib">
-    <value>True</value>
-  </data>
-  <data name="lblEFProgressInfo.ImeMode" type="System.Windows.Forms.ImeMode, System.Windows.Forms">
-    <value>NoControl</value>
-  </data>
-  <data name="lblEFProgressInfo.Location" type="System.Drawing.Point, System.Drawing">
-    <value>196, 170</value>
-  </data>
-  <data name="lblEFProgressInfo.Size" type="System.Drawing.Size, System.Drawing">
-    <value>48, 13</value>
-  </data>
-  <data name="lblEFProgressInfo.TabIndex" type="System.Int32, mscorlib">
-    <value>29</value>
-  </data>
-  <data name="lblEFProgressInfo.Text" xml:space="preserve">
-    <value>Progress</value>
-  </data>
-  <data name="btnStartEF.Enabled" type="System.Boolean, mscorlib">
-    <value>False</value>
-  </data>
-  <data name="btnStartEF.ImeMode" type="System.Windows.Forms.ImeMode, System.Windows.Forms">
-    <value>NoControl</value>
-  </data>
-  <data name="btnStartEF.Location" type="System.Drawing.Point, System.Drawing">
-    <value>196, 236</value>
-  </data>
-  <data name="btnStartEF.Size" type="System.Drawing.Size, System.Drawing">
-    <value>75, 23</value>
-  </data>
-  <data name="btnStartEF.TabIndex" type="System.Int32, mscorlib">
-    <value>11</value>
-  </data>
-  <data name="btnStartEF.Text" xml:space="preserve">
-    <value>Start</value>
-  </data>
-  <data name="lblEFProgress.AutoSize" type="System.Boolean, mscorlib">
-    <value>True</value>
-  </data>
-  <data name="lblEFProgress.ImeMode" type="System.Windows.Forms.ImeMode, System.Windows.Forms">
-    <value>NoControl</value>
-  </data>
-  <data name="lblEFProgress.Location" type="System.Drawing.Point, System.Drawing">
-    <value>210, 191</value>
-  </data>
-  <data name="lblEFProgress.Size" type="System.Drawing.Size, System.Drawing">
-    <value>0, 13</value>
-  </data>
-  <data name="lblEFProgress.TabIndex" type="System.Int32, mscorlib">
-    <value>28</value>
-  </data>
-  <data name="rB9.Appearance" type="System.Windows.Forms.Appearance, System.Windows.Forms">
-    <value>Button</value>
-  </data>
-  <data name="rB9.FlatStyle" type="System.Windows.Forms.FlatStyle, System.Windows.Forms">
-    <value>Flat</value>
-  </data>
-  <data name="rB9.ImeMode" type="System.Windows.Forms.ImeMode, System.Windows.Forms">
-    <value>NoControl</value>
-  </data>
-  <data name="rB9.Location" type="System.Drawing.Point, System.Drawing">
-    <value>126, 149</value>
-  </data>
-  <data name="rB9.Size" type="System.Drawing.Size, System.Drawing">
-    <value>60, 60</value>
-  </data>
-  <data name="rB9.TabIndex" type="System.Int32, mscorlib">
-    <value>10</value>
-  </data>
-  <data name="rB9.TextAlign" type="System.Drawing.ContentAlignment, System.Drawing">
-    <value>TopLeft</value>
-  </data>
-  <data name="progressBarEF.ImeMode" type="System.Windows.Forms.ImeMode, System.Windows.Forms">
-    <value>NoControl</value>
-  </data>
-  <data name="progressBarEF.Location" type="System.Drawing.Point, System.Drawing">
-    <value>196, 186</value>
-  </data>
-  <data name="progressBarEF.Size" type="System.Drawing.Size, System.Drawing">
-    <value>166, 23</value>
-  </data>
-  <data name="progressBarEF.TabIndex" type="System.Int32, mscorlib">
-    <value>27</value>
-  </data>
-  <data name="btnCancelEF.ImeMode" type="System.Windows.Forms.ImeMode, System.Windows.Forms">
-    <value>NoControl</value>
-  </data>
-  <data name="btnCancelEF.Location" type="System.Drawing.Point, System.Drawing">
-    <value>287, 236</value>
-  </data>
-  <data name="btnCancelEF.Size" type="System.Drawing.Size, System.Drawing">
-    <value>75, 23</value>
-  </data>
-  <data name="btnCancelEF.TabIndex" type="System.Int32, mscorlib">
-    <value>12</value>
-  </data>
-  <data name="btnCancelEF.Text" xml:space="preserve">
-    <value>Cancel</value>
-  </data>
-  <data name="rB8.Appearance" type="System.Windows.Forms.Appearance, System.Windows.Forms">
-    <value>Button</value>
-  </data>
-  <data name="rB8.FlatStyle" type="System.Windows.Forms.FlatStyle, System.Windows.Forms">
-    <value>Flat</value>
-  </data>
-  <data name="rB8.ImeMode" type="System.Windows.Forms.ImeMode, System.Windows.Forms">
-    <value>NoControl</value>
-  </data>
-  <data name="rB8.Location" type="System.Drawing.Point, System.Drawing">
-    <value>66, 149</value>
-  </data>
-  <data name="rB8.Size" type="System.Drawing.Size, System.Drawing">
-    <value>60, 60</value>
-  </data>
-  <data name="rB8.TabIndex" type="System.Int32, mscorlib">
-    <value>9</value>
-  </data>
-  <data name="rB8.TextAlign" type="System.Drawing.ContentAlignment, System.Drawing">
-    <value>TopCenter</value>
-  </data>
-  <data name="rB7.Appearance" type="System.Windows.Forms.Appearance, System.Windows.Forms">
-    <value>Button</value>
-  </data>
-  <data name="rB7.FlatStyle" type="System.Windows.Forms.FlatStyle, System.Windows.Forms">
-    <value>Flat</value>
-  </data>
-  <data name="rB7.ImeMode" type="System.Windows.Forms.ImeMode, System.Windows.Forms">
-    <value>NoControl</value>
-  </data>
-  <data name="rB7.Location" type="System.Drawing.Point, System.Drawing">
-    <value>6, 149</value>
-  </data>
-  <data name="rB7.Size" type="System.Drawing.Size, System.Drawing">
-    <value>60, 60</value>
-  </data>
-  <data name="rB7.TabIndex" type="System.Int32, mscorlib">
-    <value>8</value>
-  </data>
-  <data name="rB7.TextAlign" type="System.Drawing.ContentAlignment, System.Drawing">
-    <value>TopRight</value>
-  </data>
-  <data name="rB6.Appearance" type="System.Windows.Forms.Appearance, System.Windows.Forms">
-    <value>Button</value>
-  </data>
-  <data name="rB6.FlatStyle" type="System.Windows.Forms.FlatStyle, System.Windows.Forms">
-    <value>Flat</value>
-  </data>
-  <data name="rB6.ImeMode" type="System.Windows.Forms.ImeMode, System.Windows.Forms">
-    <value>NoControl</value>
-  </data>
-  <data name="rB6.Location" type="System.Drawing.Point, System.Drawing">
-    <value>126, 89</value>
-  </data>
-  <data name="rB6.Size" type="System.Drawing.Size, System.Drawing">
-    <value>60, 60</value>
-  </data>
-  <data name="rB6.TabIndex" type="System.Int32, mscorlib">
-    <value>7</value>
-  </data>
-  <data name="rB5.Appearance" type="System.Windows.Forms.Appearance, System.Windows.Forms">
-    <value>Button</value>
-  </data>
-  <data name="rB5.FlatStyle" type="System.Windows.Forms.FlatStyle, System.Windows.Forms">
-    <value>Flat</value>
-  </data>
-  <data name="rB5.ImeMode" type="System.Windows.Forms.ImeMode, System.Windows.Forms">
-    <value>NoControl</value>
-  </data>
-  <data name="rB5.Location" type="System.Drawing.Point, System.Drawing">
-    <value>66, 89</value>
-  </data>
-  <data name="rB5.Size" type="System.Drawing.Size, System.Drawing">
-    <value>60, 60</value>
-  </data>
-  <data name="rB5.TabIndex" type="System.Int32, mscorlib">
-    <value>6</value>
-  </data>
-  <data name="rB5.Text" xml:space="preserve">
-    <value>Only Z</value>
-  </data>
-  <data name="rB5.TextAlign" type="System.Drawing.ContentAlignment, System.Drawing">
-    <value>MiddleCenter</value>
-  </data>
-  <data name="rB4.Appearance" type="System.Windows.Forms.Appearance, System.Windows.Forms">
-    <value>Button</value>
-  </data>
-  <data name="rB4.FlatStyle" type="System.Windows.Forms.FlatStyle, System.Windows.Forms">
-    <value>Flat</value>
-  </data>
-  <data name="rB4.ImeMode" type="System.Windows.Forms.ImeMode, System.Windows.Forms">
-    <value>NoControl</value>
-  </data>
-  <data name="rB4.Location" type="System.Drawing.Point, System.Drawing">
-    <value>6, 89</value>
-  </data>
-  <data name="rB4.Size" type="System.Drawing.Size, System.Drawing">
-    <value>60, 60</value>
-  </data>
-  <data name="rB4.TabIndex" type="System.Int32, mscorlib">
-    <value>5</value>
-  </data>
-  <data name="rB4.TextAlign" type="System.Drawing.ContentAlignment, System.Drawing">
-    <value>MiddleRight</value>
-  </data>
-  <data name="rB3.Appearance" type="System.Windows.Forms.Appearance, System.Windows.Forms">
-    <value>Button</value>
->>>>>>> 81be28d6
-  </data>
-  <data name="btnCancelCF.TabIndex" type="System.Int32, mscorlib">
-    <value>37</value>
-  </data>
-  <data name="btnCancelCF.Text" xml:space="preserve">
-    <value>Cancel</value>
-  </data>
-  <data name="&gt;&gt;btnCancelCF.Name" xml:space="preserve">
-    <value>btnCancelCF</value>
-  </data>
-  <data name="&gt;&gt;btnCancelCF.Type" xml:space="preserve">
-    <value>System.Windows.Forms.Button, System.Windows.Forms, Version=4.0.0.0, Culture=neutral, PublicKeyToken=b77a5c561934e089</value>
-  </data>
-  <data name="&gt;&gt;btnCancelCF.Parent" xml:space="preserve">
-    <value>tabPage2</value>
-  </data>
-  <data name="&gt;&gt;btnCancelCF.ZOrder" xml:space="preserve">
-    <value>11</value>
-  </data>
-<<<<<<< HEAD
-  <data name="label22.ImeMode" type="System.Windows.Forms.ImeMode, System.Windows.Forms">
-    <value>NoControl</value>
-  </data>
-  <data name="label22.Location" type="System.Drawing.Point, System.Drawing">
-    <value>6, 16</value>
-  </data>
-  <data name="label22.Size" type="System.Drawing.Size, System.Drawing">
-    <value>114, 28</value>
-  </data>
-  <data name="label22.TabIndex" type="System.Int32, mscorlib">
-    <value>43</value>
-  </data>
-  <data name="label22.Text" xml:space="preserve">
-    <value>Workpiece diameter (WpD)</value>
-=======
-  <data name="rB2.Appearance" type="System.Windows.Forms.Appearance, System.Windows.Forms">
-    <value>Button</value>
->>>>>>> 81be28d6
-  </data>
-  <data name="&gt;&gt;label22.Name" xml:space="preserve">
-    <value>label22</value>
-  </data>
-  <data name="&gt;&gt;label22.Type" xml:space="preserve">
-    <value>System.Windows.Forms.Label, System.Windows.Forms, Version=4.0.0.0, Culture=neutral, PublicKeyToken=b77a5c561934e089</value>
-  </data>
-  <data name="&gt;&gt;label22.Parent" xml:space="preserve">
-    <value>tabPage2</value>
-  </data>
-  <data name="&gt;&gt;label22.ZOrder" xml:space="preserve">
-    <value>14</value>
-  </data>
-  <data name="label21.ImeMode" type="System.Windows.Forms.ImeMode, System.Windows.Forms">
-    <value>NoControl</value>
-  </data>
-  <data name="label21.Location" type="System.Drawing.Point, System.Drawing">
-    <value>196, 7</value>
-  </data>
-<<<<<<< HEAD
-  <data name="label21.Size" type="System.Drawing.Size, System.Drawing">
-    <value>168, 186</value>
-  </data>
-  <data name="label21.TabIndex" type="System.Int32, mscorlib">
-    <value>41</value>
-  </data>
-  <data name="label21.Text" xml:space="preserve">
-    <value>Inner contour:
-Place probe inside hole of work piece, almost centered.
-Z will not moved.
-
-Outside contour:
-Place probe on left side of work piece, as for edge detection.
-Or enable 'Start from center' and place probe centered above workpiece.
-</value>
-  </data>
-  <data name="&gt;&gt;label21.Name" xml:space="preserve">
-    <value>label21</value>
-  </data>
-  <data name="&gt;&gt;label21.Type" xml:space="preserve">
-    <value>System.Windows.Forms.Label, System.Windows.Forms, Version=4.0.0.0, Culture=neutral, PublicKeyToken=b77a5c561934e089</value>
-=======
-  <data name="rB1.Appearance" type="System.Windows.Forms.Appearance, System.Windows.Forms">
-    <value>Button</value>
->>>>>>> 81be28d6
-  </data>
-  <data name="&gt;&gt;label21.Parent" xml:space="preserve">
-    <value>tabPage2</value>
-  </data>
-  <data name="&gt;&gt;label21.ZOrder" xml:space="preserve">
-    <value>15</value>
-  </data>
-  <data name="tabPage2.Location" type="System.Drawing.Point, System.Drawing">
-    <value>4, 22</value>
-  </data>
-  <data name="tabPage2.Padding" type="System.Windows.Forms.Padding, System.Windows.Forms">
-    <value>3, 3, 3, 3</value>
-  </data>
-  <data name="tabPage2.Size" type="System.Drawing.Size, System.Drawing">
-    <value>367, 265</value>
-  </data>
-  <data name="tabPage2.TabIndex" type="System.Int32, mscorlib">
-    <value>1</value>
-  </data>
-<<<<<<< HEAD
-  <data name="tabPage2.Text" xml:space="preserve">
-    <value>Center finder</value>
-  </data>
-  <data name="&gt;&gt;tabPage2.Name" xml:space="preserve">
-    <value>tabPage2</value>
-  </data>
-  <data name="&gt;&gt;tabPage2.Type" xml:space="preserve">
-    <value>System.Windows.Forms.TabPage, System.Windows.Forms, Version=4.0.0.0, Culture=neutral, PublicKeyToken=b77a5c561934e089</value>
-  </data>
-  <data name="&gt;&gt;tabPage2.Parent" xml:space="preserve">
-    <value>tabControl1</value>
-  </data>
-  <data name="&gt;&gt;tabPage2.ZOrder" xml:space="preserve">
-    <value>1</value>
-  </data>
-=======
->>>>>>> 81be28d6
-  <data name="btnClearTL.Location" type="System.Drawing.Point, System.Drawing">
-    <value>6, 236</value>
-  </data>
-  <data name="btnClearTL.Size" type="System.Drawing.Size, System.Drawing">
-    <value>144, 23</value>
-  </data>
-  <data name="btnClearTL.TabIndex" type="System.Int32, mscorlib">
-    <value>43</value>
-  </data>
-  <data name="btnClearTL.Text" xml:space="preserve">
-    <value>Clear tool length offset</value>
-  </data>
-  <data name="pBTL.Location" type="System.Drawing.Point, System.Drawing">
-    <value>50, 7</value>
-  </data>
-  <data name="pBTL.Size" type="System.Drawing.Size, System.Drawing">
-    <value>100, 100</value>
-  </data>
-  <data name="pBTL.TabIndex" type="System.Int32, mscorlib">
-    <value>42</value>
-  </data>
-  <data name="lblTLStatus.AutoSize" type="System.Boolean, mscorlib">
-    <value>True</value>
-  </data>
-  <data name="lblTLStatus.ImeMode" type="System.Windows.Forms.ImeMode, System.Windows.Forms">
-    <value>NoControl</value>
-  </data>
-  <data name="lblTLStatus.Location" type="System.Drawing.Point, System.Drawing">
-    <value>196, 214</value>
-  </data>
-  <data name="lblTLStatus.Size" type="System.Drawing.Size, System.Drawing">
-    <value>0, 13</value>
-  </data>
-  <data name="lblTLStatus.TabIndex" type="System.Int32, mscorlib">
-    <value>41</value>
-  </data>
-  <data name="label12.ImeMode" type="System.Windows.Forms.ImeMode, System.Windows.Forms">
-    <value>NoControl</value>
-  </data>
-  <data name="label12.Location" type="System.Drawing.Point, System.Drawing">
-    <value>196, 7</value>
-  </data>
-  <data name="label12.Size" type="System.Drawing.Size, System.Drawing">
-    <value>168, 134</value>
-  </data>
-  <data name="label12.TabIndex" type="System.Int32, mscorlib">
-    <value>40</value>
-  </data>
-  <data name="label12.Text" xml:space="preserve">
-    <value>1. Get tool length for 1st tool
-2. Use G92 to set Z zero
-3. After tool change, just measure tool length again, Z coordinate will then corrected.
-
-After tool length probing:
-Z will move back to start position</value>
-  </data>
-  <data name="lblTLProgressInfo.AutoSize" type="System.Boolean, mscorlib">
-    <value>True</value>
-  </data>
-  <data name="lblTLProgressInfo.ImeMode" type="System.Windows.Forms.ImeMode, System.Windows.Forms">
-    <value>NoControl</value>
-  </data>
-  <data name="lblTLProgressInfo.Location" type="System.Drawing.Point, System.Drawing">
-    <value>196, 170</value>
-  </data>
-  <data name="lblTLProgressInfo.Size" type="System.Drawing.Size, System.Drawing">
-    <value>48, 13</value>
-  </data>
-  <data name="lblTLProgressInfo.TabIndex" type="System.Int32, mscorlib">
-    <value>39</value>
-  </data>
-  <data name="lblTLProgressInfo.Text" xml:space="preserve">
-    <value>Progress</value>
-  </data>
-  <data name="btnStartTL.ImeMode" type="System.Windows.Forms.ImeMode, System.Windows.Forms">
-    <value>NoControl</value>
-  </data>
-  <data name="btnStartTL.Location" type="System.Drawing.Point, System.Drawing">
-    <value>196, 236</value>
-  </data>
-  <data name="btnStartTL.Size" type="System.Drawing.Size, System.Drawing">
-    <value>75, 23</value>
-  </data>
-  <data name="btnStartTL.TabIndex" type="System.Int32, mscorlib">
-    <value>35</value>
-  </data>
-  <data name="btnStartTL.Text" xml:space="preserve">
-    <value>Start</value>
-  </data>
-  <data name="lblTLProgress.AutoSize" type="System.Boolean, mscorlib">
-    <value>True</value>
-  </data>
-  <data name="lblTLProgress.ImeMode" type="System.Windows.Forms.ImeMode, System.Windows.Forms">
-    <value>NoControl</value>
-  </data>
-  <data name="lblTLProgress.Location" type="System.Drawing.Point, System.Drawing">
-    <value>210, 191</value>
-  </data>
-  <data name="lblTLProgress.Size" type="System.Drawing.Size, System.Drawing">
-    <value>0, 13</value>
-  </data>
-  <data name="lblTLProgress.TabIndex" type="System.Int32, mscorlib">
-    <value>38</value>
-  </data>
-  <data name="progressBarTL.ImeMode" type="System.Windows.Forms.ImeMode, System.Windows.Forms">
-    <value>NoControl</value>
-  </data>
-  <data name="progressBarTL.Location" type="System.Drawing.Point, System.Drawing">
-    <value>196, 186</value>
-  </data>
-  <data name="progressBarTL.Size" type="System.Drawing.Size, System.Drawing">
-    <value>166, 23</value>
-  </data>
-  <data name="progressBarTL.TabIndex" type="System.Int32, mscorlib">
-    <value>37</value>
-  </data>
-  <data name="btnCancelTL.ImeMode" type="System.Windows.Forms.ImeMode, System.Windows.Forms">
-    <value>NoControl</value>
-  </data>
-  <data name="btnCancelTL.Location" type="System.Drawing.Point, System.Drawing">
-    <value>287, 236</value>
-  </data>
-  <data name="btnCancelTL.Size" type="System.Drawing.Size, System.Drawing">
-    <value>75, 23</value>
-  </data>
-  <data name="btnCancelTL.TabIndex" type="System.Int32, mscorlib">
-    <value>36</value>
-  </data>
-  <data name="btnCancelTL.Text" xml:space="preserve">
-    <value>Cancel</value>
-  </data>
-<<<<<<< HEAD
-  <data name="&gt;&gt;btnCancelTL.Name" xml:space="preserve">
-    <value>btnCancelTL</value>
-  </data>
-  <data name="&gt;&gt;btnCancelTL.Type" xml:space="preserve">
-    <value>System.Windows.Forms.Button, System.Windows.Forms, Version=4.0.0.0, Culture=neutral, PublicKeyToken=b77a5c561934e089</value>
-  </data>
-  <data name="&gt;&gt;btnCancelTL.Parent" xml:space="preserve">
-    <value>tabPage3</value>
-  </data>
-  <data name="&gt;&gt;btnCancelTL.ZOrder" xml:space="preserve">
-    <value>9</value>
-  </data>
-  <data name="tabPage3.Location" type="System.Drawing.Point, System.Drawing">
-    <value>4, 22</value>
-=======
-  <data name="&gt;&gt;btnProbeCoordClear.Name" xml:space="preserve">
-    <value>btnProbeCoordClear</value>
-  </data>
-  <data name="&gt;&gt;btnProbeCoordClear.Type" xml:space="preserve">
-    <value>System.Windows.Forms.Button, System.Windows.Forms, Version=4.0.0.0, Culture=neutral, PublicKeyToken=b77a5c561934e089</value>
-  </data>
-  <data name="&gt;&gt;btnProbeCoordClear.Parent" xml:space="preserve">
-    <value>gBCoordinates</value>
-  </data>
-  <data name="&gt;&gt;btnProbeCoordClear.ZOrder" xml:space="preserve">
-    <value>0</value>
-  </data>
-  <data name="&gt;&gt;rBProbeCoord2.Name" xml:space="preserve">
-    <value>rBProbeCoord2</value>
-  </data>
-  <data name="&gt;&gt;rBProbeCoord2.Type" xml:space="preserve">
-    <value>System.Windows.Forms.RadioButton, System.Windows.Forms, Version=4.0.0.0, Culture=neutral, PublicKeyToken=b77a5c561934e089</value>
-  </data>
-  <data name="&gt;&gt;rBProbeCoord2.Parent" xml:space="preserve">
-    <value>gBCoordinates</value>
-  </data>
-  <data name="&gt;&gt;rBProbeCoord2.ZOrder" xml:space="preserve">
-    <value>1</value>
-  </data>
-  <data name="&gt;&gt;rBProbeCoord1.Name" xml:space="preserve">
-    <value>rBProbeCoord1</value>
->>>>>>> 81be28d6
-  </data>
-  <data name="tabPage3.Padding" type="System.Windows.Forms.Padding, System.Windows.Forms">
-    <value>3, 3, 3, 3</value>
-  </data>
-  <data name="tabPage3.Size" type="System.Drawing.Size, System.Drawing">
-    <value>367, 265</value>
-  </data>
-  <data name="tabPage3.TabIndex" type="System.Int32, mscorlib">
-    <value>2</value>
-  </data>
-  <data name="tabPage3.Text" xml:space="preserve">
-    <value>Tool length</value>
-  </data>
-  <data name="&gt;&gt;tabPage3.Name" xml:space="preserve">
-    <value>tabPage3</value>
-  </data>
-  <data name="&gt;&gt;tabPage3.Type" xml:space="preserve">
-    <value>System.Windows.Forms.TabPage, System.Windows.Forms, Version=4.0.0.0, Culture=neutral, PublicKeyToken=b77a5c561934e089</value>
-  </data>
-  <data name="&gt;&gt;tabPage3.Parent" xml:space="preserve">
-    <value>tabControl1</value>
-  </data>
-  <data name="&gt;&gt;tabPage3.ZOrder" xml:space="preserve">
-    <value>2</value>
-  </data>
-  <data name="tabControl1.Location" type="System.Drawing.Point, System.Drawing">
-    <value>310, 3</value>
-  </data>
-  <data name="tabControl1.Size" type="System.Drawing.Size, System.Drawing">
-    <value>375, 291</value>
-  </data>
-  <data name="tabControl1.TabIndex" type="System.Int32, mscorlib">
-    <value>26</value>
-  </data>
-  <data name="&gt;&gt;tabControl1.Name" xml:space="preserve">
-    <value>tabControl1</value>
-  </data>
-  <data name="&gt;&gt;tabControl1.Type" xml:space="preserve">
-    <value>System.Windows.Forms.TabControl, System.Windows.Forms, Version=4.0.0.0, Culture=neutral, PublicKeyToken=b77a5c561934e089</value>
-  </data>
-  <data name="&gt;&gt;tabControl1.Parent" xml:space="preserve">
-    <value>$this</value>
-  </data>
-  <data name="&gt;&gt;tabControl1.ZOrder" xml:space="preserve">
-    <value>1</value>
-  </data>
-  <metadata name="timer1.TrayLocation" type="System.Drawing.Point, System.Drawing, Version=4.0.0.0, Culture=neutral, PublicKeyToken=b03f5f7f11d50a3a">
-    <value>114, 17</value>
-  </metadata>
-  <data name="btnProbeCoordClear.Location" type="System.Drawing.Point, System.Drawing">
-    <value>226, 33</value>
-  </data>
-  <data name="btnProbeCoordClear.Size" type="System.Drawing.Size, System.Drawing">
-    <value>75, 23</value>
-  </data>
-  <data name="btnProbeCoordClear.TabIndex" type="System.Int32, mscorlib">
-    <value>2</value>
-  </data>
-  <data name="btnProbeCoordClear.Text" xml:space="preserve">
-    <value>Clear G92</value>
-  </data>
-  <data name="rBProbeCoord2.AutoSize" type="System.Boolean, mscorlib">
-    <value>True</value>
-  </data>
-  <data name="rBProbeCoord2.Location" type="System.Drawing.Point, System.Drawing">
-    <value>6, 39</value>
-  </data>
-  <data name="rBProbeCoord2.Size" type="System.Drawing.Size, System.Drawing">
-    <value>67, 17</value>
-  </data>
-  <data name="rBProbeCoord2.TabIndex" type="System.Int32, mscorlib">
-    <value>1</value>
-  </data>
-  <data name="rBProbeCoord2.Text" xml:space="preserve">
-    <value>Use G92</value>
-  </data>
-  <data name="rBProbeCoord1.AutoSize" type="System.Boolean, mscorlib">
-    <value>True</value>
-  </data>
-  <data name="rBProbeCoord1.Location" type="System.Drawing.Point, System.Drawing">
-    <value>6, 16</value>
-  </data>
-  <data name="rBProbeCoord1.Size" type="System.Drawing.Size, System.Drawing">
-    <value>208, 17</value>
-  </data>
-  <data name="rBProbeCoord1.TabIndex" type="System.Int32, mscorlib">
-    <value>0</value>
-  </data>
-  <data name="rBProbeCoord1.Text" xml:space="preserve">
-    <value>Use G10 L2 P0 - Set coord. (G54-G59)</value>
-  </data>
-  <data name="label11.AutoSize" type="System.Boolean, mscorlib">
-    <value>True</value>
-  </data>
-  <data name="label11.Location" type="System.Drawing.Point, System.Drawing">
-    <value>53, 41</value>
-  </data>
-  <data name="label11.Size" type="System.Drawing.Size, System.Drawing">
-    <value>175, 13</value>
-  </data>
-  <data name="label11.TabIndex" type="System.Int32, mscorlib">
-    <value>3</value>
-  </data>
-  <data name="label11.Text" xml:space="preserve">
-    <value>____________________________</value>
-  </data>
-<<<<<<< HEAD
-  <data name="&gt;&gt;label11.Name" xml:space="preserve">
-    <value>label11</value>
-  </data>
-  <data name="&gt;&gt;label11.Type" xml:space="preserve">
-    <value>System.Windows.Forms.Label, System.Windows.Forms, Version=4.0.0.0, Culture=neutral, PublicKeyToken=b77a5c561934e089</value>
-  </data>
-  <data name="&gt;&gt;label11.Parent" xml:space="preserve">
-    <value>gBCoordinates</value>
-  </data>
-  <data name="&gt;&gt;label11.ZOrder" xml:space="preserve">
-    <value>3</value>
-  </data>
-  <data name="gBCoordinates.Location" type="System.Drawing.Point, System.Drawing">
-    <value>3, 214</value>
-  </data>
-  <data name="gBCoordinates.Size" type="System.Drawing.Size, System.Drawing">
-    <value>304, 76</value>
-  </data>
-  <data name="gBCoordinates.TabIndex" type="System.Int32, mscorlib">
-    <value>27</value>
-  </data>
-  <data name="gBCoordinates.Text" xml:space="preserve">
-    <value>Coordinates</value>
-  </data>
-  <data name="&gt;&gt;gBCoordinates.Name" xml:space="preserve">
-    <value>gBCoordinates</value>
-  </data>
-  <data name="&gt;&gt;gBCoordinates.Type" xml:space="preserve">
-    <value>System.Windows.Forms.GroupBox, System.Windows.Forms, Version=4.0.0.0, Culture=neutral, PublicKeyToken=b77a5c561934e089</value>
-  </data>
-  <data name="&gt;&gt;gBCoordinates.Parent" xml:space="preserve">
-    <value>$this</value>
-  </data>
-  <data name="&gt;&gt;gBCoordinates.ZOrder" xml:space="preserve">
-    <value>0</value>
-  </data>
-  <metadata name="$this.Localizable" type="System.Boolean, mscorlib, Version=4.0.0.0, Culture=neutral, PublicKeyToken=b77a5c561934e089">
-    <value>True</value>
-  </metadata>
-=======
->>>>>>> 81be28d6
-  <data name="$this.AutoScaleDimensions" type="System.Drawing.SizeF, System.Drawing">
-    <value>6, 13</value>
-  </data>
-  <data name="$this.ClientSize" type="System.Drawing.Size, System.Drawing">
-    <value>684, 296</value>
-  </data>
-  <data name="$this.MaximumSize" type="System.Drawing.Size, System.Drawing">
-    <value>700, 335</value>
-  </data>
-  <data name="$this.MinimumSize" type="System.Drawing.Size, System.Drawing">
-    <value>700, 335</value>
-  </data>
-  <data name="$this.Text" xml:space="preserve">
-    <value>Probing and Tool Length Offset</value>
-  </data>
-  <data name="&gt;&gt;toolTip1.Name" xml:space="preserve">
-    <value>toolTip1</value>
-  </data>
-  <data name="&gt;&gt;toolTip1.Type" xml:space="preserve">
-    <value>System.Windows.Forms.ToolTip, System.Windows.Forms, Version=4.0.0.0, Culture=neutral, PublicKeyToken=b77a5c561934e089</value>
-  </data>
-  <data name="&gt;&gt;timer1.Name" xml:space="preserve">
-    <value>timer1</value>
-  </data>
-  <data name="&gt;&gt;timer1.Type" xml:space="preserve">
-    <value>System.Windows.Forms.Timer, System.Windows.Forms, Version=4.0.0.0, Culture=neutral, PublicKeyToken=b77a5c561934e089</value>
-  </data>
-  <data name="&gt;&gt;$this.Name" xml:space="preserve">
-    <value>ControlProbing</value>
-  </data>
-  <data name="&gt;&gt;$this.Type" xml:space="preserve">
-    <value>System.Windows.Forms.Form, System.Windows.Forms, Version=4.0.0.0, Culture=neutral, PublicKeyToken=b77a5c561934e089</value>
-  </data>
-  <metadata name="toolTip1.TrayLocation" type="System.Drawing.Point, System.Drawing, Version=4.0.0.0, Culture=neutral, PublicKeyToken=b03f5f7f11d50a3a">
-    <value>17, 17</value>
-  </metadata>
-  <metadata name="timer1.TrayLocation" type="System.Drawing.Point, System.Drawing, Version=4.0.0.0, Culture=neutral, PublicKeyToken=b03f5f7f11d50a3a">
-    <value>114, 17</value>
-  </metadata>
-  <metadata name="$this.Localizable" type="System.Boolean, mscorlib, Version=4.0.0.0, Culture=neutral, PublicKeyToken=b77a5c561934e089">
-    <value>True</value>
-  </metadata>
+﻿<?xml version="1.0" encoding="utf-8"?>
+<root>
+  <!-- 
+    Microsoft ResX Schema 
+    
+    Version 2.0
+    
+    The primary goals of this format is to allow a simple XML format 
+    that is mostly human readable. The generation and parsing of the 
+    various data types are done through the TypeConverter classes 
+    associated with the data types.
+    
+    Example:
+    
+    ... ado.net/XML headers & schema ...
+    <resheader name="resmimetype">text/microsoft-resx</resheader>
+    <resheader name="version">2.0</resheader>
+    <resheader name="reader">System.Resources.ResXResourceReader, System.Windows.Forms, ...</resheader>
+    <resheader name="writer">System.Resources.ResXResourceWriter, System.Windows.Forms, ...</resheader>
+    <data name="Name1"><value>this is my long string</value><comment>this is a comment</comment></data>
+    <data name="Color1" type="System.Drawing.Color, System.Drawing">Blue</data>
+    <data name="Bitmap1" mimetype="application/x-microsoft.net.object.binary.base64">
+        <value>[base64 mime encoded serialized .NET Framework object]</value>
+    </data>
+    <data name="Icon1" type="System.Drawing.Icon, System.Drawing" mimetype="application/x-microsoft.net.object.bytearray.base64">
+        <value>[base64 mime encoded string representing a byte array form of the .NET Framework object]</value>
+        <comment>This is a comment</comment>
+    </data>
+                
+    There are any number of "resheader" rows that contain simple 
+    name/value pairs.
+    
+    Each data row contains a name, and value. The row also contains a 
+    type or mimetype. Type corresponds to a .NET class that support 
+    text/value conversion through the TypeConverter architecture. 
+    Classes that don't support this are serialized and stored with the 
+    mimetype set.
+    
+    The mimetype is used for serialized objects, and tells the 
+    ResXResourceReader how to depersist the object. This is currently not 
+    extensible. For a given mimetype the value must be set accordingly:
+    
+    Note - application/x-microsoft.net.object.binary.base64 is the format 
+    that the ResXResourceWriter will generate, however the reader can 
+    read any of the formats listed below.
+    
+    mimetype: application/x-microsoft.net.object.binary.base64
+    value   : The object must be serialized with 
+            : System.Runtime.Serialization.Formatters.Binary.BinaryFormatter
+            : and then encoded with base64 encoding.
+    
+    mimetype: application/x-microsoft.net.object.soap.base64
+    value   : The object must be serialized with 
+            : System.Runtime.Serialization.Formatters.Soap.SoapFormatter
+            : and then encoded with base64 encoding.
+
+    mimetype: application/x-microsoft.net.object.bytearray.base64
+    value   : The object must be serialized into a byte array 
+            : using a System.ComponentModel.TypeConverter
+            : and then encoded with base64 encoding.
+    -->
+  <xsd:schema id="root" xmlns="" xmlns:xsd="http://www.w3.org/2001/XMLSchema" xmlns:msdata="urn:schemas-microsoft-com:xml-msdata">
+    <xsd:import namespace="http://www.w3.org/XML/1998/namespace" />
+    <xsd:element name="root" msdata:IsDataSet="true">
+      <xsd:complexType>
+        <xsd:choice maxOccurs="unbounded">
+          <xsd:element name="metadata">
+            <xsd:complexType>
+              <xsd:sequence>
+                <xsd:element name="value" type="xsd:string" minOccurs="0" />
+              </xsd:sequence>
+              <xsd:attribute name="name" use="required" type="xsd:string" />
+              <xsd:attribute name="type" type="xsd:string" />
+              <xsd:attribute name="mimetype" type="xsd:string" />
+              <xsd:attribute ref="xml:space" />
+            </xsd:complexType>
+          </xsd:element>
+          <xsd:element name="assembly">
+            <xsd:complexType>
+              <xsd:attribute name="alias" type="xsd:string" />
+              <xsd:attribute name="name" type="xsd:string" />
+            </xsd:complexType>
+          </xsd:element>
+          <xsd:element name="data">
+            <xsd:complexType>
+              <xsd:sequence>
+                <xsd:element name="value" type="xsd:string" minOccurs="0" msdata:Ordinal="1" />
+                <xsd:element name="comment" type="xsd:string" minOccurs="0" msdata:Ordinal="2" />
+              </xsd:sequence>
+              <xsd:attribute name="name" type="xsd:string" use="required" msdata:Ordinal="1" />
+              <xsd:attribute name="type" type="xsd:string" msdata:Ordinal="3" />
+              <xsd:attribute name="mimetype" type="xsd:string" msdata:Ordinal="4" />
+              <xsd:attribute ref="xml:space" />
+            </xsd:complexType>
+          </xsd:element>
+          <xsd:element name="resheader">
+            <xsd:complexType>
+              <xsd:sequence>
+                <xsd:element name="value" type="xsd:string" minOccurs="0" msdata:Ordinal="1" />
+              </xsd:sequence>
+              <xsd:attribute name="name" type="xsd:string" use="required" />
+            </xsd:complexType>
+          </xsd:element>
+        </xsd:choice>
+      </xsd:complexType>
+    </xsd:element>
+  </xsd:schema>
+  <resheader name="resmimetype">
+    <value>text/microsoft-resx</value>
+  </resheader>
+  <resheader name="version">
+    <value>2.0</value>
+  </resheader>
+  <resheader name="reader">
+    <value>System.Resources.ResXResourceReader, System.Windows.Forms, Version=4.0.0.0, Culture=neutral, PublicKeyToken=b77a5c561934e089</value>
+  </resheader>
+  <resheader name="writer">
+    <value>System.Resources.ResXResourceWriter, System.Windows.Forms, Version=4.0.0.0, Culture=neutral, PublicKeyToken=b77a5c561934e089</value>
+  </resheader>
+  <assembly alias="mscorlib" name="mscorlib, Version=4.0.0.0, Culture=neutral, PublicKeyToken=b77a5c561934e089" />
+  <data name="label1.AutoSize" type="System.Boolean, mscorlib">
+    <value>True</value>
+  </data>
+  <assembly alias="System.Windows.Forms" name="System.Windows.Forms, Version=4.0.0.0, Culture=neutral, PublicKeyToken=b77a5c561934e089" />
+  <data name="label1.ImeMode" type="System.Windows.Forms.ImeMode, System.Windows.Forms">
+    <value>NoControl</value>
+  </data>
+  <assembly alias="System.Drawing" name="System.Drawing, Version=4.0.0.0, Culture=neutral, PublicKeyToken=b03f5f7f11d50a3a" />
+  <data name="label1.Location" type="System.Drawing.Point, System.Drawing">
+    <value>6, 16</value>
+  </data>
+  <data name="label1.Size" type="System.Drawing.Size, System.Drawing">
+    <value>140, 13</value>
+  </data>
+  <data name="label1.TabIndex" type="System.Int32, mscorlib">
+    <value>0</value>
+  </data>
+  <data name="label1.Text" xml:space="preserve">
+    <value>Probe / cutter diameter (PD)</value>
+  </data>
+  <data name="label1.ToolTip" xml:space="preserve">
+    <value>Diameter of probing tip or cutter head to calculate zero position</value>
+  </data>
+  <data name="&gt;&gt;label1.Name" xml:space="preserve">
+    <value>label1</value>
+  </data>
+  <data name="&gt;&gt;label1.Type" xml:space="preserve">
+    <value>System.Windows.Forms.Label, System.Windows.Forms, Version=4.0.0.0, Culture=neutral, PublicKeyToken=b77a5c561934e089</value>
+  </data>
+  <data name="&gt;&gt;label1.Parent" xml:space="preserve">
+    <value>gBHardware</value>
+  </data>
+  <data name="&gt;&gt;label1.ZOrder" xml:space="preserve">
+    <value>8</value>
+  </data>
+  <data name="label2.AutoSize" type="System.Boolean, mscorlib">
+    <value>True</value>
+  </data>
+  <data name="label2.ImeMode" type="System.Windows.Forms.ImeMode, System.Windows.Forms">
+    <value>NoControl</value>
+  </data>
+  <data name="label2.Location" type="System.Drawing.Point, System.Drawing">
+    <value>6, 53</value>
+  </data>
+  <data name="label2.Size" type="System.Drawing.Size, System.Drawing">
+    <value>145, 13</value>
+  </data>
+  <data name="label2.TabIndex" type="System.Int32, mscorlib">
+    <value>2</value>
+  </data>
+  <data name="label2.Text" xml:space="preserve">
+    <value>Max. Probing distance (MPD)</value>
+  </data>
+  <data name="label2.ToolTip" xml:space="preserve">
+    <value>Maximum distance to move, to find an edge</value>
+  </data>
+  <data name="&gt;&gt;label2.Name" xml:space="preserve">
+    <value>label2</value>
+  </data>
+  <data name="&gt;&gt;label2.Type" xml:space="preserve">
+    <value>System.Windows.Forms.Label, System.Windows.Forms, Version=4.0.0.0, Culture=neutral, PublicKeyToken=b77a5c561934e089</value>
+  </data>
+  <data name="&gt;&gt;label2.Parent" xml:space="preserve">
+    <value>gBMovement</value>
+  </data>
+  <data name="&gt;&gt;label2.ZOrder" xml:space="preserve">
+    <value>14</value>
+  </data>
+  <data name="label3.AutoSize" type="System.Boolean, mscorlib">
+    <value>True</value>
+  </data>
+  <data name="label3.ImeMode" type="System.Windows.Forms.ImeMode, System.Windows.Forms">
+    <value>NoControl</value>
+  </data>
+  <data name="label3.Location" type="System.Drawing.Point, System.Drawing">
+    <value>6, 16</value>
+  </data>
+  <data name="label3.Size" type="System.Drawing.Size, System.Drawing">
+    <value>88, 13</value>
+  </data>
+  <data name="label3.TabIndex" type="System.Int32, mscorlib">
+    <value>4</value>
+  </data>
+  <data name="label3.Text" xml:space="preserve">
+    <value>Probing feed rate</value>
+  </data>
+  <data name="&gt;&gt;label3.Name" xml:space="preserve">
+    <value>label3</value>
+  </data>
+  <data name="&gt;&gt;label3.Type" xml:space="preserve">
+    <value>System.Windows.Forms.Label, System.Windows.Forms, Version=4.0.0.0, Culture=neutral, PublicKeyToken=b77a5c561934e089</value>
+  </data>
+  <data name="&gt;&gt;label3.Parent" xml:space="preserve">
+    <value>gBMovement</value>
+  </data>
+  <data name="&gt;&gt;label3.ZOrder" xml:space="preserve">
+    <value>17</value>
+  </data>
+  <data name="label4.AutoSize" type="System.Boolean, mscorlib">
+    <value>True</value>
+  </data>
+  <data name="label4.ImeMode" type="System.Windows.Forms.ImeMode, System.Windows.Forms">
+    <value>NoControl</value>
+  </data>
+  <data name="label4.Location" type="System.Drawing.Point, System.Drawing">
+    <value>6, 53</value>
+  </data>
+  <data name="label4.Size" type="System.Drawing.Size, System.Drawing">
+    <value>114, 13</value>
+  </data>
+  <data name="label4.TabIndex" type="System.Int32, mscorlib">
+    <value>8</value>
+  </data>
+  <data name="label4.Text" xml:space="preserve">
+    <value>Touch plate dimension</value>
+  </data>
+  <data name="label4.ToolTip" xml:space="preserve">
+    <value>Offset to probed zero position, caused by touch plate, gage block or aluminum foil</value>
+  </data>
+  <data name="&gt;&gt;label4.Name" xml:space="preserve">
+    <value>label4</value>
+  </data>
+  <data name="&gt;&gt;label4.Type" xml:space="preserve">
+    <value>System.Windows.Forms.Label, System.Windows.Forms, Version=4.0.0.0, Culture=neutral, PublicKeyToken=b77a5c561934e089</value>
+  </data>
+  <data name="&gt;&gt;label4.Parent" xml:space="preserve">
+    <value>gBHardware</value>
+  </data>
+  <data name="&gt;&gt;label4.ZOrder" xml:space="preserve">
+    <value>7</value>
+  </data>
+  <data name="cBZProbing.AutoSize" type="System.Boolean, mscorlib">
+    <value>True</value>
+  </data>
+  <data name="cBZProbing.ImeMode" type="System.Windows.Forms.ImeMode, System.Windows.Forms">
+    <value>NoControl</value>
+  </data>
+  <data name="cBZProbing.Location" type="System.Drawing.Point, System.Drawing">
+    <value>6, 6</value>
+  </data>
+  <data name="cBZProbing.Size" type="System.Drawing.Size, System.Drawing">
+    <value>86, 17</value>
+  </data>
+  <data name="cBZProbing.TabIndex" type="System.Int32, mscorlib">
+    <value>1</value>
+  </data>
+  <data name="cBZProbing.Text" xml:space="preserve">
+    <value>Probe Z also</value>
+  </data>
+  <data name="cBZProbing.ToolTip" xml:space="preserve">
+    <value>Probe Z finally, after successful edge or corner probing</value>
+  </data>
+  <data name="&gt;&gt;cBZProbing.Name" xml:space="preserve">
+    <value>cBZProbing</value>
+  </data>
+  <data name="&gt;&gt;cBZProbing.Type" xml:space="preserve">
+    <value>System.Windows.Forms.CheckBox, System.Windows.Forms, Version=4.0.0.0, Culture=neutral, PublicKeyToken=b77a5c561934e089</value>
+  </data>
+  <data name="&gt;&gt;cBZProbing.Parent" xml:space="preserve">
+    <value>tabPage1</value>
+  </data>
+  <data name="&gt;&gt;cBZProbing.ZOrder" xml:space="preserve">
+    <value>20</value>
+  </data>
+  <data name="&gt;&gt;label7.Name" xml:space="preserve">
+    <value>label7</value>
+  </data>
+  <data name="&gt;&gt;label7.Type" xml:space="preserve">
+    <value>System.Windows.Forms.Label, System.Windows.Forms, Version=4.0.0.0, Culture=neutral, PublicKeyToken=b77a5c561934e089</value>
+  </data>
+  <data name="&gt;&gt;label7.Parent" xml:space="preserve">
+    <value>gBHardware</value>
+  </data>
+  <data name="&gt;&gt;label7.ZOrder" xml:space="preserve">
+    <value>0</value>
+  </data>
+  <data name="&gt;&gt;label6.Name" xml:space="preserve">
+    <value>label6</value>
+  </data>
+  <data name="&gt;&gt;label6.Type" xml:space="preserve">
+    <value>System.Windows.Forms.Label, System.Windows.Forms, Version=4.0.0.0, Culture=neutral, PublicKeyToken=b77a5c561934e089</value>
+  </data>
+  <data name="&gt;&gt;label6.Parent" xml:space="preserve">
+    <value>gBHardware</value>
+  </data>
+  <data name="&gt;&gt;label6.ZOrder" xml:space="preserve">
+    <value>1</value>
+  </data>
+  <data name="&gt;&gt;label5.Name" xml:space="preserve">
+    <value>label5</value>
+  </data>
+  <data name="&gt;&gt;label5.Type" xml:space="preserve">
+    <value>System.Windows.Forms.Label, System.Windows.Forms, Version=4.0.0.0, Culture=neutral, PublicKeyToken=b77a5c561934e089</value>
+  </data>
+  <data name="&gt;&gt;label5.Parent" xml:space="preserve">
+    <value>gBHardware</value>
+  </data>
+  <data name="&gt;&gt;label5.ZOrder" xml:space="preserve">
+    <value>2</value>
+  </data>
+  <data name="&gt;&gt;nUDProbeDiameter.Name" xml:space="preserve">
+    <value>nUDProbeDiameter</value>
+  </data>
+  <data name="&gt;&gt;nUDProbeDiameter.Type" xml:space="preserve">
+    <value>System.Windows.Forms.NumericUpDown, System.Windows.Forms, Version=4.0.0.0, Culture=neutral, PublicKeyToken=b77a5c561934e089</value>
+  </data>
+  <data name="&gt;&gt;nUDProbeDiameter.Parent" xml:space="preserve">
+    <value>gBHardware</value>
+  </data>
+  <data name="&gt;&gt;nUDProbeDiameter.ZOrder" xml:space="preserve">
+    <value>3</value>
+  </data>
+  <data name="&gt;&gt;nUDOffsetX.Name" xml:space="preserve">
+    <value>nUDOffsetX</value>
+  </data>
+  <data name="&gt;&gt;nUDOffsetX.Type" xml:space="preserve">
+    <value>System.Windows.Forms.NumericUpDown, System.Windows.Forms, Version=4.0.0.0, Culture=neutral, PublicKeyToken=b77a5c561934e089</value>
+  </data>
+  <data name="&gt;&gt;nUDOffsetX.Parent" xml:space="preserve">
+    <value>gBHardware</value>
+  </data>
+  <data name="&gt;&gt;nUDOffsetX.ZOrder" xml:space="preserve">
+    <value>4</value>
+  </data>
+  <data name="&gt;&gt;nUDOffsetY.Name" xml:space="preserve">
+    <value>nUDOffsetY</value>
+  </data>
+  <data name="&gt;&gt;nUDOffsetY.Type" xml:space="preserve">
+    <value>System.Windows.Forms.NumericUpDown, System.Windows.Forms, Version=4.0.0.0, Culture=neutral, PublicKeyToken=b77a5c561934e089</value>
+  </data>
+  <data name="&gt;&gt;nUDOffsetY.Parent" xml:space="preserve">
+    <value>gBHardware</value>
+  </data>
+  <data name="&gt;&gt;nUDOffsetY.ZOrder" xml:space="preserve">
+    <value>5</value>
+  </data>
+  <data name="&gt;&gt;nUDOffsetZ.Name" xml:space="preserve">
+    <value>nUDOffsetZ</value>
+  </data>
+  <data name="&gt;&gt;nUDOffsetZ.Type" xml:space="preserve">
+    <value>System.Windows.Forms.NumericUpDown, System.Windows.Forms, Version=4.0.0.0, Culture=neutral, PublicKeyToken=b77a5c561934e089</value>
+  </data>
+  <data name="&gt;&gt;nUDOffsetZ.Parent" xml:space="preserve">
+    <value>gBHardware</value>
+  </data>
+  <data name="&gt;&gt;nUDOffsetZ.ZOrder" xml:space="preserve">
+    <value>6</value>
+  </data>
+  <data name="gBHardware.Location" type="System.Drawing.Point, System.Drawing">
+    <value>3, 3</value>
+  </data>
+  <data name="gBHardware.Size" type="System.Drawing.Size, System.Drawing">
+    <value>304, 79</value>
+  </data>
+  <data name="gBHardware.TabIndex" type="System.Int32, mscorlib">
+    <value>22</value>
+  </data>
+  <data name="gBHardware.Text" xml:space="preserve">
+    <value>Hardware dimensions</value>
+  </data>
+  <data name="&gt;&gt;gBHardware.Name" xml:space="preserve">
+    <value>gBHardware</value>
+  </data>
+  <data name="&gt;&gt;gBHardware.Type" xml:space="preserve">
+    <value>System.Windows.Forms.GroupBox, System.Windows.Forms, Version=4.0.0.0, Culture=neutral, PublicKeyToken=b77a5c561934e089</value>
+  </data>
+  <data name="&gt;&gt;gBHardware.Parent" xml:space="preserve">
+    <value>$this</value>
+  </data>
+  <data name="&gt;&gt;gBHardware.ZOrder" xml:space="preserve">
+    <value>3</value>
+  </data>
+  <data name="label7.AutoSize" type="System.Boolean, mscorlib">
+    <value>True</value>
+  </data>
+  <data name="label7.ImeMode" type="System.Windows.Forms.ImeMode, System.Windows.Forms">
+    <value>NoControl</value>
+  </data>
+  <data name="label7.Location" type="System.Drawing.Point, System.Drawing">
+    <value>262, 37</value>
+  </data>
+  <data name="label7.Size" type="System.Drawing.Size, System.Drawing">
+    <value>14, 13</value>
+  </data>
+  <data name="label7.TabIndex" type="System.Int32, mscorlib">
+    <value>25</value>
+  </data>
+  <data name="label7.Text" xml:space="preserve">
+    <value>Z</value>
+  </data>
+  <data name="label6.AutoSize" type="System.Boolean, mscorlib">
+    <value>True</value>
+  </data>
+  <data name="label6.ImeMode" type="System.Windows.Forms.ImeMode, System.Windows.Forms">
+    <value>NoControl</value>
+  </data>
+  <data name="label6.Location" type="System.Drawing.Point, System.Drawing">
+    <value>212, 37</value>
+  </data>
+  <data name="label6.Size" type="System.Drawing.Size, System.Drawing">
+    <value>14, 13</value>
+  </data>
+  <data name="label6.TabIndex" type="System.Int32, mscorlib">
+    <value>24</value>
+  </data>
+  <data name="label6.Text" xml:space="preserve">
+    <value>Y</value>
+  </data>
+  <data name="label5.AutoSize" type="System.Boolean, mscorlib">
+    <value>True</value>
+  </data>
+  <data name="label5.ImeMode" type="System.Windows.Forms.ImeMode, System.Windows.Forms">
+    <value>NoControl</value>
+  </data>
+  <data name="label5.Location" type="System.Drawing.Point, System.Drawing">
+    <value>162, 37</value>
+  </data>
+  <data name="label5.Size" type="System.Drawing.Size, System.Drawing">
+    <value>14, 13</value>
+  </data>
+  <data name="label5.TabIndex" type="System.Int32, mscorlib">
+    <value>23</value>
+  </data>
+  <data name="label5.Text" xml:space="preserve">
+    <value>X</value>
+  </data>
+  <data name="nUDProbeDiameter.Location" type="System.Drawing.Point, System.Drawing">
+    <value>150, 14</value>
+  </data>
+  <data name="nUDProbeDiameter.Size" type="System.Drawing.Size, System.Drawing">
+    <value>50, 20</value>
+  </data>
+  <data name="nUDProbeDiameter.TabIndex" type="System.Int32, mscorlib">
+    <value>1</value>
+  </data>
+  <data name="nUDProbeDiameter.TextAlign" type="System.Windows.Forms.HorizontalAlignment, System.Windows.Forms">
+    <value>Right</value>
+  </data>
+  <data name="nUDProbeDiameter.ToolTip" xml:space="preserve">
+    <value>Diameter of probing tip or cutter head to calculate zero position</value>
+  </data>
+  <data name="nUDOffsetX.Location" type="System.Drawing.Point, System.Drawing">
+    <value>150, 51</value>
+  </data>
+  <data name="nUDOffsetX.Size" type="System.Drawing.Size, System.Drawing">
+    <value>50, 20</value>
+  </data>
+  <data name="nUDOffsetX.TabIndex" type="System.Int32, mscorlib">
+    <value>9</value>
+  </data>
+  <data name="nUDOffsetX.TextAlign" type="System.Windows.Forms.HorizontalAlignment, System.Windows.Forms">
+    <value>Right</value>
+  </data>
+  <data name="nUDOffsetX.ToolTip" xml:space="preserve">
+    <value>Offset to probed zero position, caused by gage block or aluminum foil</value>
+  </data>
+  <data name="nUDOffsetY.Location" type="System.Drawing.Point, System.Drawing">
+    <value>200, 51</value>
+  </data>
+  <data name="nUDOffsetY.Size" type="System.Drawing.Size, System.Drawing">
+    <value>50, 20</value>
+  </data>
+  <data name="nUDOffsetY.TabIndex" type="System.Int32, mscorlib">
+    <value>10</value>
+  </data>
+  <data name="nUDOffsetY.TextAlign" type="System.Windows.Forms.HorizontalAlignment, System.Windows.Forms">
+    <value>Right</value>
+  </data>
+  <data name="nUDOffsetY.ToolTip" xml:space="preserve">
+    <value>Offset to probed zero position, caused by gage block or aluminum foil</value>
+  </data>
+  <data name="nUDOffsetZ.Location" type="System.Drawing.Point, System.Drawing">
+    <value>250, 51</value>
+  </data>
+  <data name="nUDOffsetZ.Size" type="System.Drawing.Size, System.Drawing">
+    <value>50, 20</value>
+  </data>
+  <data name="nUDOffsetZ.TabIndex" type="System.Int32, mscorlib">
+    <value>11</value>
+  </data>
+  <data name="nUDOffsetZ.TextAlign" type="System.Windows.Forms.HorizontalAlignment, System.Windows.Forms">
+    <value>Right</value>
+  </data>
+  <data name="nUDOffsetZ.ToolTip" xml:space="preserve">
+    <value>Offset to probed zero position, caused by gage block or aluminum foil</value>
+  </data>
+  <data name="label14.AutoSize" type="System.Boolean, mscorlib">
+    <value>True</value>
+  </data>
+  <data name="label14.ImeMode" type="System.Windows.Forms.ImeMode, System.Windows.Forms">
+    <value>NoControl</value>
+  </data>
+  <data name="label14.Location" type="System.Drawing.Point, System.Drawing">
+    <value>6, 75</value>
+  </data>
+  <data name="label14.Size" type="System.Drawing.Size, System.Drawing">
+    <value>138, 13</value>
+  </data>
+  <data name="label14.TabIndex" type="System.Int32, mscorlib">
+    <value>29</value>
+  </data>
+  <data name="label14.Text" xml:space="preserve">
+    <value>Safe distance               (SD)</value>
+  </data>
+  <data name="label14.ToolTip" xml:space="preserve">
+    <value>Retract by this distance after success probing</value>
+  </data>
+  <data name="&gt;&gt;label14.Name" xml:space="preserve">
+    <value>label14</value>
+  </data>
+  <data name="&gt;&gt;label14.Type" xml:space="preserve">
+    <value>System.Windows.Forms.Label, System.Windows.Forms, Version=4.0.0.0, Culture=neutral, PublicKeyToken=b77a5c561934e089</value>
+  </data>
+  <data name="&gt;&gt;label14.Parent" xml:space="preserve">
+    <value>gBMovement</value>
+  </data>
+  <data name="&gt;&gt;label14.ZOrder" xml:space="preserve">
+    <value>15</value>
+  </data>
+  <data name="lblProbeFinal.AutoSize" type="System.Boolean, mscorlib">
+    <value>True</value>
+  </data>
+  <data name="lblProbeFinal.ImeMode" type="System.Windows.Forms.ImeMode, System.Windows.Forms">
+    <value>NoControl</value>
+  </data>
+  <data name="lblProbeFinal.Location" type="System.Drawing.Point, System.Drawing">
+    <value>6, 97</value>
+  </data>
+  <data name="lblProbeFinal.Size" type="System.Drawing.Size, System.Drawing">
+    <value>130, 13</value>
+  </data>
+  <data name="lblProbeFinal.TabIndex" type="System.Int32, mscorlib">
+    <value>36</value>
+  </data>
+  <data name="lblProbeFinal.Text" xml:space="preserve">
+    <value>Final position after probing</value>
+  </data>
+  <data name="lblProbeFinal.ToolTip" xml:space="preserve">
+    <value>Finally move to this position</value>
+  </data>
+  <data name="lblProbeFinal.Visible" type="System.Boolean, mscorlib">
+    <value>False</value>
+  </data>
+  <data name="&gt;&gt;lblProbeFinal.Name" xml:space="preserve">
+    <value>lblProbeFinal</value>
+  </data>
+  <data name="&gt;&gt;lblProbeFinal.Type" xml:space="preserve">
+    <value>System.Windows.Forms.Label, System.Windows.Forms, Version=4.0.0.0, Culture=neutral, PublicKeyToken=b77a5c561934e089</value>
+  </data>
+  <data name="&gt;&gt;lblProbeFinal.Parent" xml:space="preserve">
+    <value>gBMovement</value>
+  </data>
+  <data name="&gt;&gt;lblProbeFinal.ZOrder" xml:space="preserve">
+    <value>16</value>
+  </data>
+  <data name="nUDWorkpieceDiameter.Location" type="System.Drawing.Point, System.Drawing">
+    <value>126, 6</value>
+  </data>
+  <data name="nUDWorkpieceDiameter.Size" type="System.Drawing.Size, System.Drawing">
+    <value>60, 20</value>
+  </data>
+  <data name="nUDWorkpieceDiameter.TabIndex" type="System.Int32, mscorlib">
+    <value>26</value>
+  </data>
+  <data name="nUDWorkpieceDiameter.TextAlign" type="System.Windows.Forms.HorizontalAlignment, System.Windows.Forms">
+    <value>Right</value>
+  </data>
+  <data name="nUDWorkpieceDiameter.ToolTip" xml:space="preserve">
+    <value>Diameter of workpiece to determine probing distance</value>
+  </data>
+  <data name="&gt;&gt;nUDWorkpieceDiameter.Name" xml:space="preserve">
+    <value>nUDWorkpieceDiameter</value>
+  </data>
+  <data name="&gt;&gt;nUDWorkpieceDiameter.Type" xml:space="preserve">
+    <value>System.Windows.Forms.NumericUpDown, System.Windows.Forms, Version=4.0.0.0, Culture=neutral, PublicKeyToken=b77a5c561934e089</value>
+  </data>
+  <data name="&gt;&gt;nUDWorkpieceDiameter.Parent" xml:space="preserve">
+    <value>tabPage2</value>
+  </data>
+  <data name="&gt;&gt;nUDWorkpieceDiameter.ZOrder" xml:space="preserve">
+    <value>5</value>
+  </data>
+  <data name="nUDProbeFinalZ.Location" type="System.Drawing.Point, System.Drawing">
+    <value>250, 95</value>
+  </data>
+  <data name="nUDProbeFinalZ.Size" type="System.Drawing.Size, System.Drawing">
+    <value>50, 20</value>
+  </data>
+  <data name="nUDProbeFinalZ.TabIndex" type="System.Int32, mscorlib">
+    <value>39</value>
+  </data>
+  <data name="nUDProbeFinalZ.TextAlign" type="System.Windows.Forms.HorizontalAlignment, System.Windows.Forms">
+    <value>Right</value>
+  </data>
+  <data name="nUDProbeFinalZ.ToolTip" xml:space="preserve">
+    <value>Finally move to this position</value>
+  </data>
+  <data name="nUDProbeFinalZ.Visible" type="System.Boolean, mscorlib">
+    <value>False</value>
+  </data>
+  <data name="&gt;&gt;nUDProbeFinalZ.Name" xml:space="preserve">
+    <value>nUDProbeFinalZ</value>
+  </data>
+  <data name="&gt;&gt;nUDProbeFinalZ.Type" xml:space="preserve">
+    <value>System.Windows.Forms.NumericUpDown, System.Windows.Forms, Version=4.0.0.0, Culture=neutral, PublicKeyToken=b77a5c561934e089</value>
+  </data>
+  <data name="&gt;&gt;nUDProbeFinalZ.Parent" xml:space="preserve">
+    <value>gBMovement</value>
+  </data>
+  <data name="&gt;&gt;nUDProbeFinalZ.ZOrder" xml:space="preserve">
+    <value>1</value>
+  </data>
+  <data name="nUDProbeFinalY.Location" type="System.Drawing.Point, System.Drawing">
+    <value>200, 95</value>
+  </data>
+  <data name="nUDProbeFinalY.Size" type="System.Drawing.Size, System.Drawing">
+    <value>50, 20</value>
+  </data>
+  <data name="nUDProbeFinalY.TabIndex" type="System.Int32, mscorlib">
+    <value>38</value>
+  </data>
+  <data name="nUDProbeFinalY.TextAlign" type="System.Windows.Forms.HorizontalAlignment, System.Windows.Forms">
+    <value>Right</value>
+  </data>
+  <data name="nUDProbeFinalY.ToolTip" xml:space="preserve">
+    <value>Finally move to this position</value>
+  </data>
+  <data name="nUDProbeFinalY.Visible" type="System.Boolean, mscorlib">
+    <value>False</value>
+  </data>
+  <data name="&gt;&gt;nUDProbeFinalY.Name" xml:space="preserve">
+    <value>nUDProbeFinalY</value>
+  </data>
+  <data name="&gt;&gt;nUDProbeFinalY.Type" xml:space="preserve">
+    <value>System.Windows.Forms.NumericUpDown, System.Windows.Forms, Version=4.0.0.0, Culture=neutral, PublicKeyToken=b77a5c561934e089</value>
+  </data>
+  <data name="&gt;&gt;nUDProbeFinalY.Parent" xml:space="preserve">
+    <value>gBMovement</value>
+  </data>
+  <data name="&gt;&gt;nUDProbeFinalY.ZOrder" xml:space="preserve">
+    <value>2</value>
+  </data>
+  <data name="nUDProbeFinalX.Location" type="System.Drawing.Point, System.Drawing">
+    <value>150, 95</value>
+  </data>
+  <data name="nUDProbeFinalX.Size" type="System.Drawing.Size, System.Drawing">
+    <value>50, 20</value>
+  </data>
+  <data name="nUDProbeFinalX.TabIndex" type="System.Int32, mscorlib">
+    <value>37</value>
+  </data>
+  <data name="nUDProbeFinalX.TextAlign" type="System.Windows.Forms.HorizontalAlignment, System.Windows.Forms">
+    <value>Right</value>
+  </data>
+  <data name="nUDProbeFinalX.ToolTip" xml:space="preserve">
+    <value>Finally move to this position</value>
+  </data>
+  <data name="nUDProbeFinalX.Visible" type="System.Boolean, mscorlib">
+    <value>False</value>
+  </data>
+  <data name="&gt;&gt;nUDProbeFinalX.Name" xml:space="preserve">
+    <value>nUDProbeFinalX</value>
+  </data>
+  <data name="&gt;&gt;nUDProbeFinalX.Type" xml:space="preserve">
+    <value>System.Windows.Forms.NumericUpDown, System.Windows.Forms, Version=4.0.0.0, Culture=neutral, PublicKeyToken=b77a5c561934e089</value>
+  </data>
+  <data name="&gt;&gt;nUDProbeFinalX.Parent" xml:space="preserve">
+    <value>gBMovement</value>
+  </data>
+  <data name="&gt;&gt;nUDProbeFinalX.ZOrder" xml:space="preserve">
+    <value>3</value>
+  </data>
+  <data name="nUDProbeSaveZ.Location" type="System.Drawing.Point, System.Drawing">
+    <value>250, 73</value>
+  </data>
+  <data name="nUDProbeSaveZ.Size" type="System.Drawing.Size, System.Drawing">
+    <value>50, 20</value>
+  </data>
+  <data name="nUDProbeSaveZ.TabIndex" type="System.Int32, mscorlib">
+    <value>32</value>
+  </data>
+  <data name="nUDProbeSaveZ.TextAlign" type="System.Windows.Forms.HorizontalAlignment, System.Windows.Forms">
+    <value>Right</value>
+  </data>
+  <data name="nUDProbeSaveZ.ToolTip" xml:space="preserve">
+    <value>Retract by this distance after success probing</value>
+  </data>
+  <data name="&gt;&gt;nUDProbeSaveZ.Name" xml:space="preserve">
+    <value>nUDProbeSaveZ</value>
+  </data>
+  <data name="&gt;&gt;nUDProbeSaveZ.Type" xml:space="preserve">
+    <value>System.Windows.Forms.NumericUpDown, System.Windows.Forms, Version=4.0.0.0, Culture=neutral, PublicKeyToken=b77a5c561934e089</value>
+  </data>
+  <data name="&gt;&gt;nUDProbeSaveZ.Parent" xml:space="preserve">
+    <value>gBMovement</value>
+  </data>
+  <data name="&gt;&gt;nUDProbeSaveZ.ZOrder" xml:space="preserve">
+    <value>4</value>
+  </data>
+  <data name="nUDProbeSaveY.Location" type="System.Drawing.Point, System.Drawing">
+    <value>200, 73</value>
+  </data>
+  <data name="nUDProbeSaveY.Size" type="System.Drawing.Size, System.Drawing">
+    <value>50, 20</value>
+  </data>
+  <data name="nUDProbeSaveY.TabIndex" type="System.Int32, mscorlib">
+    <value>31</value>
+  </data>
+  <data name="nUDProbeSaveY.TextAlign" type="System.Windows.Forms.HorizontalAlignment, System.Windows.Forms">
+    <value>Right</value>
+  </data>
+  <data name="nUDProbeSaveY.ToolTip" xml:space="preserve">
+    <value>Retract by this distance after success probing</value>
+  </data>
+  <data name="&gt;&gt;nUDProbeSaveY.Name" xml:space="preserve">
+    <value>nUDProbeSaveY</value>
+  </data>
+  <data name="&gt;&gt;nUDProbeSaveY.Type" xml:space="preserve">
+    <value>System.Windows.Forms.NumericUpDown, System.Windows.Forms, Version=4.0.0.0, Culture=neutral, PublicKeyToken=b77a5c561934e089</value>
+  </data>
+  <data name="&gt;&gt;nUDProbeSaveY.Parent" xml:space="preserve">
+    <value>gBMovement</value>
+  </data>
+  <data name="&gt;&gt;nUDProbeSaveY.ZOrder" xml:space="preserve">
+    <value>5</value>
+  </data>
+  <data name="nUDProbeSaveX.Location" type="System.Drawing.Point, System.Drawing">
+    <value>150, 73</value>
+  </data>
+  <data name="nUDProbeSaveX.Size" type="System.Drawing.Size, System.Drawing">
+    <value>50, 20</value>
+  </data>
+  <data name="nUDProbeSaveX.TabIndex" type="System.Int32, mscorlib">
+    <value>30</value>
+  </data>
+  <data name="nUDProbeSaveX.TextAlign" type="System.Windows.Forms.HorizontalAlignment, System.Windows.Forms">
+    <value>Right</value>
+  </data>
+  <data name="nUDProbeSaveX.ToolTip" xml:space="preserve">
+    <value>Retract by this distance after success probing</value>
+  </data>
+  <data name="&gt;&gt;nUDProbeSaveX.Name" xml:space="preserve">
+    <value>nUDProbeSaveX</value>
+  </data>
+  <data name="&gt;&gt;nUDProbeSaveX.Type" xml:space="preserve">
+    <value>System.Windows.Forms.NumericUpDown, System.Windows.Forms, Version=4.0.0.0, Culture=neutral, PublicKeyToken=b77a5c561934e089</value>
+  </data>
+  <data name="&gt;&gt;nUDProbeSaveX.Parent" xml:space="preserve">
+    <value>gBMovement</value>
+  </data>
+  <data name="&gt;&gt;nUDProbeSaveX.ZOrder" xml:space="preserve">
+    <value>6</value>
+  </data>
+  <data name="nUDProbeTravelZ.Location" type="System.Drawing.Point, System.Drawing">
+    <value>250, 51</value>
+  </data>
+  <data name="nUDProbeTravelZ.Size" type="System.Drawing.Size, System.Drawing">
+    <value>50, 20</value>
+  </data>
+  <data name="nUDProbeTravelZ.TabIndex" type="System.Int32, mscorlib">
+    <value>5</value>
+  </data>
+  <data name="nUDProbeTravelZ.TextAlign" type="System.Windows.Forms.HorizontalAlignment, System.Windows.Forms">
+    <value>Right</value>
+  </data>
+  <data name="nUDProbeTravelZ.ToolTip" xml:space="preserve">
+    <value>Maximum distance to move, to find an edge</value>
+  </data>
+  <data name="&gt;&gt;nUDProbeTravelZ.Name" xml:space="preserve">
+    <value>nUDProbeTravelZ</value>
+  </data>
+  <data name="&gt;&gt;nUDProbeTravelZ.Type" xml:space="preserve">
+    <value>System.Windows.Forms.NumericUpDown, System.Windows.Forms, Version=4.0.0.0, Culture=neutral, PublicKeyToken=b77a5c561934e089</value>
+  </data>
+  <data name="&gt;&gt;nUDProbeTravelZ.Parent" xml:space="preserve">
+    <value>gBMovement</value>
+  </data>
+  <data name="&gt;&gt;nUDProbeTravelZ.ZOrder" xml:space="preserve">
+    <value>8</value>
+  </data>
+  <data name="nUDProbeTravelY.Location" type="System.Drawing.Point, System.Drawing">
+    <value>200, 51</value>
+  </data>
+  <data name="nUDProbeTravelY.Size" type="System.Drawing.Size, System.Drawing">
+    <value>50, 20</value>
+  </data>
+  <data name="nUDProbeTravelY.TabIndex" type="System.Int32, mscorlib">
+    <value>4</value>
+  </data>
+  <data name="nUDProbeTravelY.TextAlign" type="System.Windows.Forms.HorizontalAlignment, System.Windows.Forms">
+    <value>Right</value>
+  </data>
+  <data name="nUDProbeTravelY.ToolTip" xml:space="preserve">
+    <value>Maximum distance to move, to find an edge</value>
+  </data>
+  <data name="&gt;&gt;nUDProbeTravelY.Name" xml:space="preserve">
+    <value>nUDProbeTravelY</value>
+  </data>
+  <data name="&gt;&gt;nUDProbeTravelY.Type" xml:space="preserve">
+    <value>System.Windows.Forms.NumericUpDown, System.Windows.Forms, Version=4.0.0.0, Culture=neutral, PublicKeyToken=b77a5c561934e089</value>
+  </data>
+  <data name="&gt;&gt;nUDProbeTravelY.Parent" xml:space="preserve">
+    <value>gBMovement</value>
+  </data>
+  <data name="&gt;&gt;nUDProbeTravelY.ZOrder" xml:space="preserve">
+    <value>11</value>
+  </data>
+  <data name="nUDProbeTravelX.Location" type="System.Drawing.Point, System.Drawing">
+    <value>150, 51</value>
+  </data>
+  <data name="nUDProbeTravelX.Size" type="System.Drawing.Size, System.Drawing">
+    <value>50, 20</value>
+  </data>
+  <data name="nUDProbeTravelX.TabIndex" type="System.Int32, mscorlib">
+    <value>3</value>
+  </data>
+  <data name="nUDProbeTravelX.TextAlign" type="System.Windows.Forms.HorizontalAlignment, System.Windows.Forms">
+    <value>Right</value>
+  </data>
+  <data name="nUDProbeTravelX.ToolTip" xml:space="preserve">
+    <value>Maximum distance to move, to find an edge</value>
+  </data>
+  <data name="&gt;&gt;nUDProbeTravelX.Name" xml:space="preserve">
+    <value>nUDProbeTravelX</value>
+  </data>
+  <data name="&gt;&gt;nUDProbeTravelX.Type" xml:space="preserve">
+    <value>System.Windows.Forms.NumericUpDown, System.Windows.Forms, Version=4.0.0.0, Culture=neutral, PublicKeyToken=b77a5c561934e089</value>
+  </data>
+  <data name="&gt;&gt;nUDProbeTravelX.Parent" xml:space="preserve">
+    <value>gBMovement</value>
+  </data>
+  <data name="&gt;&gt;nUDProbeTravelX.ZOrder" xml:space="preserve">
+    <value>13</value>
+  </data>
+  <data name="rBCF2.Appearance" type="System.Windows.Forms.Appearance, System.Windows.Forms">
+    <value>Button</value>
+  </data>
+  <data name="rBCF2.FlatStyle" type="System.Windows.Forms.FlatStyle, System.Windows.Forms">
+    <value>Flat</value>
+  </data>
+  <data name="rBCF2.ImeMode" type="System.Windows.Forms.ImeMode, System.Windows.Forms">
+    <value>NoControl</value>
+  </data>
+  <data name="rBCF2.Location" type="System.Drawing.Point, System.Drawing">
+    <value>96, 62</value>
+  </data>
+  <data name="rBCF2.Size" type="System.Drawing.Size, System.Drawing">
+    <value>90, 90</value>
+  </data>
+  <data name="rBCF2.TabIndex" type="System.Int32, mscorlib">
+    <value>35</value>
+  </data>
+  <data name="rBCF2.TextAlign" type="System.Drawing.ContentAlignment, System.Drawing">
+    <value>BottomRight</value>
+  </data>
+  <data name="rBCF2.ToolTip" xml:space="preserve">
+    <value>Find center and set 0;0
+Z up = Z start + Z probing
+Finally move to center
+</value>
+  </data>
+  <data name="&gt;&gt;rBCF2.Name" xml:space="preserve">
+    <value>rBCF2</value>
+  </data>
+  <data name="&gt;&gt;rBCF2.Type" xml:space="preserve">
+    <value>System.Windows.Forms.RadioButton, System.Windows.Forms, Version=4.0.0.0, Culture=neutral, PublicKeyToken=b77a5c561934e089</value>
+  </data>
+  <data name="&gt;&gt;rBCF2.Parent" xml:space="preserve">
+    <value>tabPage2</value>
+  </data>
+  <data name="&gt;&gt;rBCF2.ZOrder" xml:space="preserve">
+    <value>12</value>
+  </data>
+  <data name="rBCF1.Appearance" type="System.Windows.Forms.Appearance, System.Windows.Forms">
+    <value>Button</value>
+  </data>
+  <data name="rBCF1.FlatStyle" type="System.Windows.Forms.FlatStyle, System.Windows.Forms">
+    <value>Flat</value>
+  </data>
+  <data name="rBCF1.ImeMode" type="System.Windows.Forms.ImeMode, System.Windows.Forms">
+    <value>NoControl</value>
+  </data>
+  <data name="rBCF1.Location" type="System.Drawing.Point, System.Drawing">
+    <value>6, 62</value>
+  </data>
+  <data name="rBCF1.Size" type="System.Drawing.Size, System.Drawing">
+    <value>90, 90</value>
+  </data>
+  <data name="rBCF1.TabIndex" type="System.Int32, mscorlib">
+    <value>34</value>
+  </data>
+  <data name="rBCF1.TextAlign" type="System.Drawing.ContentAlignment, System.Drawing">
+    <value>BottomRight</value>
+  </data>
+  <data name="rBCF1.ToolTip" xml:space="preserve">
+    <value>Find center and set 0;0
+Finally move to center</value>
+  </data>
+  <data name="&gt;&gt;rBCF1.Name" xml:space="preserve">
+    <value>rBCF1</value>
+  </data>
+  <data name="&gt;&gt;rBCF1.Type" xml:space="preserve">
+    <value>System.Windows.Forms.RadioButton, System.Windows.Forms, Version=4.0.0.0, Culture=neutral, PublicKeyToken=b77a5c561934e089</value>
+  </data>
+  <data name="&gt;&gt;rBCF1.Parent" xml:space="preserve">
+    <value>tabPage2</value>
+  </data>
+  <data name="&gt;&gt;rBCF1.ZOrder" xml:space="preserve">
+    <value>13</value>
+  </data>
+  <data name="btnGetAngleEF.ImeMode" type="System.Windows.Forms.ImeMode, System.Windows.Forms">
+    <value>NoControl</value>
+  </data>
+  <data name="btnGetAngleEF.Location" type="System.Drawing.Point, System.Drawing">
+    <value>6, 236</value>
+  </data>
+  <data name="btnGetAngleEF.Size" type="System.Drawing.Size, System.Drawing">
+    <value>180, 23</value>
+  </data>
+  <data name="btnGetAngleEF.TabIndex" type="System.Int32, mscorlib">
+    <value>37</value>
+  </data>
+  <data name="btnGetAngleEF.Text" xml:space="preserve">
+    <value>Rotate G-Code by angle</value>
+  </data>
+  <data name="btnGetAngleEF.ToolTip" xml:space="preserve">
+    <value>Correction angle will be calculated form vertical (X probing) or horizontal edge (Y probing) of workpiece</value>
+  </data>
+  <data name="&gt;&gt;btnGetAngleEF.Name" xml:space="preserve">
+    <value>btnGetAngleEF</value>
+  </data>
+  <data name="&gt;&gt;btnGetAngleEF.Type" xml:space="preserve">
+    <value>System.Windows.Forms.Button, System.Windows.Forms, Version=4.0.0.0, Culture=neutral, PublicKeyToken=b77a5c561934e089</value>
+  </data>
+  <data name="&gt;&gt;btnGetAngleEF.Parent" xml:space="preserve">
+    <value>tabPage1</value>
+  </data>
+  <data name="&gt;&gt;btnGetAngleEF.ZOrder" xml:space="preserve">
+    <value>1</value>
+  </data>
+  <data name="tBAngle.Location" type="System.Drawing.Point, System.Drawing">
+    <value>6, 214</value>
+  </data>
+  <data name="tBAngle.Size" type="System.Drawing.Size, System.Drawing">
+    <value>40, 20</value>
+  </data>
+  <data name="tBAngle.TabIndex" type="System.Int32, mscorlib">
+    <value>36</value>
+  </data>
+  <data name="tBAngle.Text" xml:space="preserve">
+    <value>0,00</value>
+  </data>
+  <data name="tBAngle.TextAlign" type="System.Windows.Forms.HorizontalAlignment, System.Windows.Forms">
+    <value>Right</value>
+  </data>
+  <data name="tBAngle.ToolTip" xml:space="preserve">
+    <value>Correction angle will be calculated form vertical (X probing) or horizontal edge (Y probing) of workpiece</value>
+  </data>
+  <data name="&gt;&gt;tBAngle.Name" xml:space="preserve">
+    <value>tBAngle</value>
+  </data>
+  <data name="&gt;&gt;tBAngle.Type" xml:space="preserve">
+    <value>System.Windows.Forms.TextBox, System.Windows.Forms, Version=4.0.0.0, Culture=neutral, PublicKeyToken=b77a5c561934e089</value>
+  </data>
+  <data name="&gt;&gt;tBAngle.Parent" xml:space="preserve">
+    <value>tabPage1</value>
+  </data>
+  <data name="&gt;&gt;tBAngle.ZOrder" xml:space="preserve">
+    <value>2</value>
+  </data>
+  <data name="cBSetCoordTL.Location" type="System.Drawing.Point, System.Drawing">
+    <value>6, 113</value>
+  </data>
+  <data name="cBSetCoordTL.Size" type="System.Drawing.Size, System.Drawing">
+    <value>184, 44</value>
+  </data>
+  <data name="cBSetCoordTL.TabIndex" type="System.Int32, mscorlib">
+    <value>44</value>
+  </data>
+  <data name="cBSetCoordTL.Text" xml:space="preserve">
+    <value>Set G92 Z coord. for 1st tool</value>
+  </data>
+  <data name="cBSetCoordTL.ToolTip" xml:space="preserve">
+    <value>Set G92 Z</value>
+  </data>
+  <data name="&gt;&gt;cBSetCoordTL.Name" xml:space="preserve">
+    <value>cBSetCoordTL</value>
+  </data>
+  <data name="&gt;&gt;cBSetCoordTL.Type" xml:space="preserve">
+    <value>System.Windows.Forms.CheckBox, System.Windows.Forms, Version=4.0.0.0, Culture=neutral, PublicKeyToken=b77a5c561934e089</value>
+  </data>
+  <data name="&gt;&gt;cBSetCoordTL.Parent" xml:space="preserve">
+    <value>tabPage3</value>
+  </data>
+  <data name="&gt;&gt;cBSetCoordTL.ZOrder" xml:space="preserve">
+    <value>10</value>
+  </data>
+  <data name="btnSaveTL.Location" type="System.Drawing.Point, System.Drawing">
+    <value>6, 163</value>
+  </data>
+  <data name="btnSaveTL.Size" type="System.Drawing.Size, System.Drawing">
+    <value>144, 59</value>
+  </data>
+  <data name="btnSaveTL.TabIndex" type="System.Int32, mscorlib">
+    <value>45</value>
+  </data>
+  <data name="btnSaveTL.Text" xml:space="preserve">
+    <value>Move Z to safe pos.</value>
+  </data>
+  <data name="btnSaveTL.ToolTip" xml:space="preserve">
+    <value>Use G90 absolute coordinate</value>
+  </data>
+  <data name="&gt;&gt;btnSaveTL.Name" xml:space="preserve">
+    <value>btnSaveTL</value>
+  </data>
+  <data name="&gt;&gt;btnSaveTL.Type" xml:space="preserve">
+    <value>System.Windows.Forms.Button, System.Windows.Forms, Version=4.0.0.0, Culture=neutral, PublicKeyToken=b77a5c561934e089</value>
+  </data>
+  <data name="&gt;&gt;btnSaveTL.Parent" xml:space="preserve">
+    <value>tabPage3</value>
+  </data>
+  <data name="&gt;&gt;btnSaveTL.ZOrder" xml:space="preserve">
+    <value>0</value>
+  </data>
+  <data name="cBSetCenterZero.AutoSize" type="System.Boolean, mscorlib">
+    <value>True</value>
+  </data>
+  <data name="cBSetCenterZero.Location" type="System.Drawing.Point, System.Drawing">
+    <value>126, 6</value>
+  </data>
+  <data name="cBSetCenterZero.Size" type="System.Drawing.Size, System.Drawing">
+    <value>132, 17</value>
+  </data>
+  <data name="cBSetCenterZero.TabIndex" type="System.Int32, mscorlib">
+    <value>38</value>
+  </data>
+  <data name="cBSetCenterZero.Text" xml:space="preserve">
+    <value>Set tool center as zero</value>
+  </data>
+  <data name="cBSetCenterZero.ToolTip" xml:space="preserve">
+    <value>If checked, the tool (probe / cutter) center defines the zero position.
+Usually the border of the tool (probe / cutter) is used to define zero.
+</value>
+  </data>
+  <data name="&gt;&gt;cBSetCenterZero.Name" xml:space="preserve">
+    <value>cBSetCenterZero</value>
+  </data>
+  <data name="&gt;&gt;cBSetCenterZero.Type" xml:space="preserve">
+    <value>System.Windows.Forms.CheckBox, System.Windows.Forms, Version=4.0.0.0, Culture=neutral, PublicKeyToken=b77a5c561934e089</value>
+  </data>
+  <data name="&gt;&gt;cBSetCenterZero.Parent" xml:space="preserve">
+    <value>tabPage1</value>
+  </data>
+  <data name="&gt;&gt;cBSetCenterZero.ZOrder" xml:space="preserve">
+    <value>0</value>
+  </data>
+  <data name="nUDFindCenterAngle.Location" type="System.Drawing.Point, System.Drawing">
+    <value>138, 189</value>
+  </data>
+  <data name="nUDFindCenterAngle.Size" type="System.Drawing.Size, System.Drawing">
+    <value>48, 20</value>
+  </data>
+  <data name="nUDFindCenterAngle.TabIndex" type="System.Int32, mscorlib">
+    <value>44</value>
+  </data>
+  <data name="nUDFindCenterAngle.TextAlign" type="System.Windows.Forms.HorizontalAlignment, System.Windows.Forms">
+    <value>Right</value>
+  </data>
+  <data name="nUDFindCenterAngle.ToolTip" xml:space="preserve">
+    <value>Angle in deg. to rotate probing directions</value>
+  </data>
+  <data name="&gt;&gt;nUDFindCenterAngle.Name" xml:space="preserve">
+    <value>nUDFindCenterAngle</value>
+  </data>
+  <data name="&gt;&gt;nUDFindCenterAngle.Type" xml:space="preserve">
+    <value>System.Windows.Forms.NumericUpDown, System.Windows.Forms, Version=4.0.0.0, Culture=neutral, PublicKeyToken=b77a5c561934e089</value>
+  </data>
+  <data name="&gt;&gt;nUDFindCenterAngle.Parent" xml:space="preserve">
+    <value>tabPage2</value>
+  </data>
+  <data name="&gt;&gt;nUDFindCenterAngle.ZOrder" xml:space="preserve">
+    <value>4</value>
+  </data>
+  <data name="&gt;&gt;nUDProbeFeedZ.Name" xml:space="preserve">
+    <value>nUDProbeFeedZ</value>
+  </data>
+  <data name="&gt;&gt;nUDProbeFeedZ.Type" xml:space="preserve">
+    <value>System.Windows.Forms.NumericUpDown, System.Windows.Forms, Version=4.0.0.0, Culture=neutral, PublicKeyToken=b77a5c561934e089</value>
+  </data>
+  <data name="&gt;&gt;nUDProbeFeedZ.Parent" xml:space="preserve">
+    <value>gBMovement</value>
+  </data>
+  <data name="&gt;&gt;nUDProbeFeedZ.ZOrder" xml:space="preserve">
+    <value>0</value>
+  </data>
+  <data name="&gt;&gt;label8.Name" xml:space="preserve">
+    <value>label8</value>
+  </data>
+  <data name="&gt;&gt;label8.Type" xml:space="preserve">
+    <value>System.Windows.Forms.Label, System.Windows.Forms, Version=4.0.0.0, Culture=neutral, PublicKeyToken=b77a5c561934e089</value>
+  </data>
+  <data name="&gt;&gt;label8.Parent" xml:space="preserve">
+    <value>gBMovement</value>
+  </data>
+  <data name="&gt;&gt;label8.ZOrder" xml:space="preserve">
+    <value>7</value>
+  </data>
+  <data name="&gt;&gt;label9.Name" xml:space="preserve">
+    <value>label9</value>
+  </data>
+  <data name="&gt;&gt;label9.Type" xml:space="preserve">
+    <value>System.Windows.Forms.Label, System.Windows.Forms, Version=4.0.0.0, Culture=neutral, PublicKeyToken=b77a5c561934e089</value>
+  </data>
+  <data name="&gt;&gt;label9.Parent" xml:space="preserve">
+    <value>gBMovement</value>
+  </data>
+  <data name="&gt;&gt;label9.ZOrder" xml:space="preserve">
+    <value>9</value>
+  </data>
+  <data name="&gt;&gt;label10.Name" xml:space="preserve">
+    <value>label10</value>
+  </data>
+  <data name="&gt;&gt;label10.Type" xml:space="preserve">
+    <value>System.Windows.Forms.Label, System.Windows.Forms, Version=4.0.0.0, Culture=neutral, PublicKeyToken=b77a5c561934e089</value>
+  </data>
+  <data name="&gt;&gt;label10.Parent" xml:space="preserve">
+    <value>gBMovement</value>
+  </data>
+  <data name="&gt;&gt;label10.ZOrder" xml:space="preserve">
+    <value>10</value>
+  </data>
+  <data name="&gt;&gt;nUDProbeFeedXY.Name" xml:space="preserve">
+    <value>nUDProbeFeedXY</value>
+  </data>
+  <data name="&gt;&gt;nUDProbeFeedXY.Type" xml:space="preserve">
+    <value>System.Windows.Forms.NumericUpDown, System.Windows.Forms, Version=4.0.0.0, Culture=neutral, PublicKeyToken=b77a5c561934e089</value>
+  </data>
+  <data name="&gt;&gt;nUDProbeFeedXY.Parent" xml:space="preserve">
+    <value>gBMovement</value>
+  </data>
+  <data name="&gt;&gt;nUDProbeFeedXY.ZOrder" xml:space="preserve">
+    <value>12</value>
+  </data>
+  <data name="&gt;&gt;label13.Name" xml:space="preserve">
+    <value>label13</value>
+  </data>
+  <data name="&gt;&gt;label13.Type" xml:space="preserve">
+    <value>System.Windows.Forms.Label, System.Windows.Forms, Version=4.0.0.0, Culture=neutral, PublicKeyToken=b77a5c561934e089</value>
+  </data>
+  <data name="&gt;&gt;label13.Parent" xml:space="preserve">
+    <value>gBMovement</value>
+  </data>
+  <data name="&gt;&gt;label13.ZOrder" xml:space="preserve">
+    <value>18</value>
+  </data>
+  <data name="&gt;&gt;label15.Name" xml:space="preserve">
+    <value>label15</value>
+  </data>
+  <data name="&gt;&gt;label15.Type" xml:space="preserve">
+    <value>System.Windows.Forms.Label, System.Windows.Forms, Version=4.0.0.0, Culture=neutral, PublicKeyToken=b77a5c561934e089</value>
+  </data>
+  <data name="&gt;&gt;label15.Parent" xml:space="preserve">
+    <value>gBMovement</value>
+  </data>
+  <data name="&gt;&gt;label15.ZOrder" xml:space="preserve">
+    <value>19</value>
+  </data>
+  <data name="gBMovement.Location" type="System.Drawing.Point, System.Drawing">
+    <value>3, 88</value>
+  </data>
+  <data name="gBMovement.Size" type="System.Drawing.Size, System.Drawing">
+    <value>304, 120</value>
+  </data>
+  <data name="gBMovement.TabIndex" type="System.Int32, mscorlib">
+    <value>23</value>
+  </data>
+  <data name="gBMovement.Text" xml:space="preserve">
+    <value>Probe movement</value>
+  </data>
+  <data name="&gt;&gt;gBMovement.Name" xml:space="preserve">
+    <value>gBMovement</value>
+  </data>
+  <data name="&gt;&gt;gBMovement.Type" xml:space="preserve">
+    <value>System.Windows.Forms.GroupBox, System.Windows.Forms, Version=4.0.0.0, Culture=neutral, PublicKeyToken=b77a5c561934e089</value>
+  </data>
+  <data name="&gt;&gt;gBMovement.Parent" xml:space="preserve">
+    <value>$this</value>
+  </data>
+  <data name="&gt;&gt;gBMovement.ZOrder" xml:space="preserve">
+    <value>2</value>
+  </data>
+  <data name="nUDProbeFeedZ.Location" type="System.Drawing.Point, System.Drawing">
+    <value>248, 14</value>
+  </data>
+  <data name="nUDProbeFeedZ.Size" type="System.Drawing.Size, System.Drawing">
+    <value>50, 20</value>
+  </data>
+  <data name="nUDProbeFeedZ.TabIndex" type="System.Int32, mscorlib">
+    <value>40</value>
+  </data>
+  <data name="nUDProbeFeedZ.TextAlign" type="System.Windows.Forms.HorizontalAlignment, System.Windows.Forms">
+    <value>Right</value>
+  </data>
+  <data name="label8.AutoSize" type="System.Boolean, mscorlib">
+    <value>True</value>
+  </data>
+  <data name="label8.ImeMode" type="System.Windows.Forms.ImeMode, System.Windows.Forms">
+    <value>NoControl</value>
+  </data>
+  <data name="label8.Location" type="System.Drawing.Point, System.Drawing">
+    <value>262, 37</value>
+  </data>
+  <data name="label8.Size" type="System.Drawing.Size, System.Drawing">
+    <value>14, 13</value>
+  </data>
+  <data name="label8.TabIndex" type="System.Int32, mscorlib">
+    <value>28</value>
+  </data>
+  <data name="label8.Text" xml:space="preserve">
+    <value>Z</value>
+  </data>
+  <data name="label9.AutoSize" type="System.Boolean, mscorlib">
+    <value>True</value>
+  </data>
+  <data name="label9.ImeMode" type="System.Windows.Forms.ImeMode, System.Windows.Forms">
+    <value>NoControl</value>
+  </data>
+  <data name="label9.Location" type="System.Drawing.Point, System.Drawing">
+    <value>212, 37</value>
+  </data>
+  <data name="label9.Size" type="System.Drawing.Size, System.Drawing">
+    <value>14, 13</value>
+  </data>
+  <data name="label9.TabIndex" type="System.Int32, mscorlib">
+    <value>27</value>
+  </data>
+  <data name="label9.Text" xml:space="preserve">
+    <value>Y</value>
+  </data>
+  <data name="label10.AutoSize" type="System.Boolean, mscorlib">
+    <value>True</value>
+  </data>
+  <data name="label10.ImeMode" type="System.Windows.Forms.ImeMode, System.Windows.Forms">
+    <value>NoControl</value>
+  </data>
+  <data name="label10.Location" type="System.Drawing.Point, System.Drawing">
+    <value>162, 37</value>
+  </data>
+  <data name="label10.Size" type="System.Drawing.Size, System.Drawing">
+    <value>14, 13</value>
+  </data>
+  <data name="label10.TabIndex" type="System.Int32, mscorlib">
+    <value>26</value>
+  </data>
+  <data name="label10.Text" xml:space="preserve">
+    <value>X</value>
+  </data>
+  <data name="nUDProbeFeedXY.Location" type="System.Drawing.Point, System.Drawing">
+    <value>176, 14</value>
+  </data>
+  <data name="nUDProbeFeedXY.Size" type="System.Drawing.Size, System.Drawing">
+    <value>50, 20</value>
+  </data>
+  <data name="nUDProbeFeedXY.TabIndex" type="System.Int32, mscorlib">
+    <value>5</value>
+  </data>
+  <data name="nUDProbeFeedXY.TextAlign" type="System.Windows.Forms.HorizontalAlignment, System.Windows.Forms">
+    <value>Right</value>
+  </data>
+  <data name="label13.AutoSize" type="System.Boolean, mscorlib">
+    <value>True</value>
+  </data>
+  <data name="label13.Location" type="System.Drawing.Point, System.Drawing">
+    <value>233, 16</value>
+  </data>
+  <data name="label13.Size" type="System.Drawing.Size, System.Drawing">
+    <value>14, 13</value>
+  </data>
+  <data name="label13.TabIndex" type="System.Int32, mscorlib">
+    <value>41</value>
+  </data>
+  <data name="label13.Text" xml:space="preserve">
+    <value>Z</value>
+  </data>
+  <data name="label15.AutoSize" type="System.Boolean, mscorlib">
+    <value>True</value>
+  </data>
+  <data name="label15.ImeMode" type="System.Windows.Forms.ImeMode, System.Windows.Forms">
+    <value>NoControl</value>
+  </data>
+  <data name="label15.Location" type="System.Drawing.Point, System.Drawing">
+    <value>156, 16</value>
+  </data>
+  <data name="label15.Size" type="System.Drawing.Size, System.Drawing">
+    <value>21, 13</value>
+  </data>
+  <data name="label15.TabIndex" type="System.Int32, mscorlib">
+    <value>42</value>
+  </data>
+  <data name="label15.Text" xml:space="preserve">
+    <value>XY</value>
+  </data>
+  <data name="&gt;&gt;label20.Name" xml:space="preserve">
+    <value>label20</value>
+  </data>
+  <data name="&gt;&gt;label20.Type" xml:space="preserve">
+    <value>System.Windows.Forms.Label, System.Windows.Forms, Version=4.0.0.0, Culture=neutral, PublicKeyToken=b77a5c561934e089</value>
+  </data>
+  <data name="&gt;&gt;label20.Parent" xml:space="preserve">
+    <value>tabPage1</value>
+  </data>
+  <data name="&gt;&gt;label20.ZOrder" xml:space="preserve">
+    <value>3</value>
+  </data>
+  <data name="&gt;&gt;lblEFStatus.Name" xml:space="preserve">
+    <value>lblEFStatus</value>
+  </data>
+  <data name="&gt;&gt;lblEFStatus.Type" xml:space="preserve">
+    <value>System.Windows.Forms.Label, System.Windows.Forms, Version=4.0.0.0, Culture=neutral, PublicKeyToken=b77a5c561934e089</value>
+  </data>
+  <data name="&gt;&gt;lblEFStatus.Parent" xml:space="preserve">
+    <value>tabPage1</value>
+  </data>
+  <data name="&gt;&gt;lblEFStatus.ZOrder" xml:space="preserve">
+    <value>4</value>
+  </data>
+  <data name="&gt;&gt;label19.Name" xml:space="preserve">
+    <value>label19</value>
+  </data>
+  <data name="&gt;&gt;label19.Type" xml:space="preserve">
+    <value>System.Windows.Forms.Label, System.Windows.Forms, Version=4.0.0.0, Culture=neutral, PublicKeyToken=b77a5c561934e089</value>
+  </data>
+  <data name="&gt;&gt;label19.Parent" xml:space="preserve">
+    <value>tabPage1</value>
+  </data>
+  <data name="&gt;&gt;label19.ZOrder" xml:space="preserve">
+    <value>5</value>
+  </data>
+  <data name="&gt;&gt;lblEFProgressInfo.Name" xml:space="preserve">
+    <value>lblEFProgressInfo</value>
+  </data>
+  <data name="&gt;&gt;lblEFProgressInfo.Type" xml:space="preserve">
+    <value>System.Windows.Forms.Label, System.Windows.Forms, Version=4.0.0.0, Culture=neutral, PublicKeyToken=b77a5c561934e089</value>
+  </data>
+  <data name="&gt;&gt;lblEFProgressInfo.Parent" xml:space="preserve">
+    <value>tabPage1</value>
+  </data>
+  <data name="&gt;&gt;lblEFProgressInfo.ZOrder" xml:space="preserve">
+    <value>6</value>
+  </data>
+  <data name="&gt;&gt;btnStartEF.Name" xml:space="preserve">
+    <value>btnStartEF</value>
+  </data>
+  <data name="&gt;&gt;btnStartEF.Type" xml:space="preserve">
+    <value>System.Windows.Forms.Button, System.Windows.Forms, Version=4.0.0.0, Culture=neutral, PublicKeyToken=b77a5c561934e089</value>
+  </data>
+  <data name="&gt;&gt;btnStartEF.Parent" xml:space="preserve">
+    <value>tabPage1</value>
+  </data>
+  <data name="&gt;&gt;btnStartEF.ZOrder" xml:space="preserve">
+    <value>7</value>
+  </data>
+  <data name="&gt;&gt;lblEFProgress.Name" xml:space="preserve">
+    <value>lblEFProgress</value>
+  </data>
+  <data name="&gt;&gt;lblEFProgress.Type" xml:space="preserve">
+    <value>System.Windows.Forms.Label, System.Windows.Forms, Version=4.0.0.0, Culture=neutral, PublicKeyToken=b77a5c561934e089</value>
+  </data>
+  <data name="&gt;&gt;lblEFProgress.Parent" xml:space="preserve">
+    <value>tabPage1</value>
+  </data>
+  <data name="&gt;&gt;lblEFProgress.ZOrder" xml:space="preserve">
+    <value>8</value>
+  </data>
+  <data name="&gt;&gt;rB9.Name" xml:space="preserve">
+    <value>rB9</value>
+  </data>
+  <data name="&gt;&gt;rB9.Type" xml:space="preserve">
+    <value>System.Windows.Forms.RadioButton, System.Windows.Forms, Version=4.0.0.0, Culture=neutral, PublicKeyToken=b77a5c561934e089</value>
+  </data>
+  <data name="&gt;&gt;rB9.Parent" xml:space="preserve">
+    <value>tabPage1</value>
+  </data>
+  <data name="&gt;&gt;rB9.ZOrder" xml:space="preserve">
+    <value>9</value>
+  </data>
+  <data name="&gt;&gt;progressBarEF.Name" xml:space="preserve">
+    <value>progressBarEF</value>
+  </data>
+  <data name="&gt;&gt;progressBarEF.Type" xml:space="preserve">
+    <value>System.Windows.Forms.ProgressBar, System.Windows.Forms, Version=4.0.0.0, Culture=neutral, PublicKeyToken=b77a5c561934e089</value>
+  </data>
+  <data name="&gt;&gt;progressBarEF.Parent" xml:space="preserve">
+    <value>tabPage1</value>
+  </data>
+  <data name="&gt;&gt;progressBarEF.ZOrder" xml:space="preserve">
+    <value>10</value>
+  </data>
+  <data name="&gt;&gt;btnCancelEF.Name" xml:space="preserve">
+    <value>btnCancelEF</value>
+  </data>
+  <data name="&gt;&gt;btnCancelEF.Type" xml:space="preserve">
+    <value>System.Windows.Forms.Button, System.Windows.Forms, Version=4.0.0.0, Culture=neutral, PublicKeyToken=b77a5c561934e089</value>
+  </data>
+  <data name="&gt;&gt;btnCancelEF.Parent" xml:space="preserve">
+    <value>tabPage1</value>
+  </data>
+  <data name="&gt;&gt;btnCancelEF.ZOrder" xml:space="preserve">
+    <value>11</value>
+  </data>
+  <data name="&gt;&gt;rB8.Name" xml:space="preserve">
+    <value>rB8</value>
+  </data>
+  <data name="&gt;&gt;rB8.Type" xml:space="preserve">
+    <value>System.Windows.Forms.RadioButton, System.Windows.Forms, Version=4.0.0.0, Culture=neutral, PublicKeyToken=b77a5c561934e089</value>
+  </data>
+  <data name="&gt;&gt;rB8.Parent" xml:space="preserve">
+    <value>tabPage1</value>
+  </data>
+  <data name="&gt;&gt;rB8.ZOrder" xml:space="preserve">
+    <value>12</value>
+  </data>
+  <data name="&gt;&gt;rB7.Name" xml:space="preserve">
+    <value>rB7</value>
+  </data>
+  <data name="&gt;&gt;rB7.Type" xml:space="preserve">
+    <value>System.Windows.Forms.RadioButton, System.Windows.Forms, Version=4.0.0.0, Culture=neutral, PublicKeyToken=b77a5c561934e089</value>
+  </data>
+  <data name="&gt;&gt;rB7.Parent" xml:space="preserve">
+    <value>tabPage1</value>
+  </data>
+  <data name="&gt;&gt;rB7.ZOrder" xml:space="preserve">
+    <value>13</value>
+  </data>
+  <data name="&gt;&gt;rB6.Name" xml:space="preserve">
+    <value>rB6</value>
+  </data>
+  <data name="&gt;&gt;rB6.Type" xml:space="preserve">
+    <value>System.Windows.Forms.RadioButton, System.Windows.Forms, Version=4.0.0.0, Culture=neutral, PublicKeyToken=b77a5c561934e089</value>
+  </data>
+  <data name="&gt;&gt;rB6.Parent" xml:space="preserve">
+    <value>tabPage1</value>
+  </data>
+  <data name="&gt;&gt;rB6.ZOrder" xml:space="preserve">
+    <value>14</value>
+  </data>
+  <data name="&gt;&gt;rB5.Name" xml:space="preserve">
+    <value>rB5</value>
+  </data>
+  <data name="&gt;&gt;rB5.Type" xml:space="preserve">
+    <value>System.Windows.Forms.RadioButton, System.Windows.Forms, Version=4.0.0.0, Culture=neutral, PublicKeyToken=b77a5c561934e089</value>
+  </data>
+  <data name="&gt;&gt;rB5.Parent" xml:space="preserve">
+    <value>tabPage1</value>
+  </data>
+  <data name="&gt;&gt;rB5.ZOrder" xml:space="preserve">
+    <value>15</value>
+  </data>
+  <data name="&gt;&gt;rB4.Name" xml:space="preserve">
+    <value>rB4</value>
+  </data>
+  <data name="&gt;&gt;rB4.Type" xml:space="preserve">
+    <value>System.Windows.Forms.RadioButton, System.Windows.Forms, Version=4.0.0.0, Culture=neutral, PublicKeyToken=b77a5c561934e089</value>
+  </data>
+  <data name="&gt;&gt;rB4.Parent" xml:space="preserve">
+    <value>tabPage1</value>
+  </data>
+  <data name="&gt;&gt;rB4.ZOrder" xml:space="preserve">
+    <value>16</value>
+  </data>
+  <data name="&gt;&gt;rB3.Name" xml:space="preserve">
+    <value>rB3</value>
+  </data>
+  <data name="&gt;&gt;rB3.Type" xml:space="preserve">
+    <value>System.Windows.Forms.RadioButton, System.Windows.Forms, Version=4.0.0.0, Culture=neutral, PublicKeyToken=b77a5c561934e089</value>
+  </data>
+  <data name="&gt;&gt;rB3.Parent" xml:space="preserve">
+    <value>tabPage1</value>
+  </data>
+  <data name="&gt;&gt;rB3.ZOrder" xml:space="preserve">
+    <value>17</value>
+  </data>
+  <data name="&gt;&gt;rB2.Name" xml:space="preserve">
+    <value>rB2</value>
+  </data>
+  <data name="&gt;&gt;rB2.Type" xml:space="preserve">
+    <value>System.Windows.Forms.RadioButton, System.Windows.Forms, Version=4.0.0.0, Culture=neutral, PublicKeyToken=b77a5c561934e089</value>
+  </data>
+  <data name="&gt;&gt;rB2.Parent" xml:space="preserve">
+    <value>tabPage1</value>
+  </data>
+  <data name="&gt;&gt;rB2.ZOrder" xml:space="preserve">
+    <value>18</value>
+  </data>
+  <data name="&gt;&gt;rB1.Name" xml:space="preserve">
+    <value>rB1</value>
+  </data>
+  <data name="&gt;&gt;rB1.Type" xml:space="preserve">
+    <value>System.Windows.Forms.RadioButton, System.Windows.Forms, Version=4.0.0.0, Culture=neutral, PublicKeyToken=b77a5c561934e089</value>
+  </data>
+  <data name="&gt;&gt;rB1.Parent" xml:space="preserve">
+    <value>tabPage1</value>
+  </data>
+  <data name="&gt;&gt;rB1.ZOrder" xml:space="preserve">
+    <value>19</value>
+  </data>
+  <data name="tabPage1.Location" type="System.Drawing.Point, System.Drawing">
+    <value>4, 22</value>
+  </data>
+  <data name="tabPage1.Padding" type="System.Windows.Forms.Padding, System.Windows.Forms">
+    <value>3, 3, 3, 3</value>
+  </data>
+  <data name="tabPage1.Size" type="System.Drawing.Size, System.Drawing">
+    <value>367, 265</value>
+  </data>
+  <data name="tabPage1.TabIndex" type="System.Int32, mscorlib">
+    <value>0</value>
+  </data>
+  <data name="tabPage1.Text" xml:space="preserve">
+    <value>Edge finder</value>
+  </data>
+  <data name="&gt;&gt;tabPage1.Name" xml:space="preserve">
+    <value>tabPage1</value>
+  </data>
+  <data name="&gt;&gt;tabPage1.Type" xml:space="preserve">
+    <value>System.Windows.Forms.TabPage, System.Windows.Forms, Version=4.0.0.0, Culture=neutral, PublicKeyToken=b77a5c561934e089</value>
+  </data>
+  <data name="&gt;&gt;tabPage1.Parent" xml:space="preserve">
+    <value>tabControl1</value>
+  </data>
+  <data name="&gt;&gt;tabPage1.ZOrder" xml:space="preserve">
+    <value>0</value>
+  </data>
+  <data name="cBFindCenterUseY.AutoSize" type="System.Boolean, mscorlib">
+    <value>True</value>
+  </data>
+  <data name="cBFindCenterUseY.ImeMode" type="System.Windows.Forms.ImeMode, System.Windows.Forms">
+    <value>NoControl</value>
+  </data>
+  <data name="cBFindCenterUseY.Location" type="System.Drawing.Point, System.Drawing">
+    <value>126, 42</value>
+  </data>
+  <data name="cBFindCenterUseY.Size" type="System.Drawing.Size, System.Drawing">
+    <value>57, 17</value>
+  </data>
+  <data name="cBFindCenterUseY.TabIndex" type="System.Int32, mscorlib">
+    <value>48</value>
+  </data>
+  <data name="cBFindCenterUseY.Text" xml:space="preserve">
+    <value>Y (3-4)</value>
+  </data>
+  <data name="cBFindCenterUseY.ToolTip" xml:space="preserve">
+    <value>Probe on Y axis</value>
+  </data>
+  <data name="&gt;&gt;cBFindCenterUseY.Name" xml:space="preserve">
+    <value>cBFindCenterUseY</value>
+  </data>
+  <data name="&gt;&gt;cBFindCenterUseY.Type" xml:space="preserve">
+    <value>System.Windows.Forms.CheckBox, System.Windows.Forms, Version=4.0.0.0, Culture=neutral, PublicKeyToken=b77a5c561934e089</value>
+  </data>
+  <data name="&gt;&gt;cBFindCenterUseY.Parent" xml:space="preserve">
+    <value>tabPage2</value>
+  </data>
+  <data name="&gt;&gt;cBFindCenterUseY.ZOrder" xml:space="preserve">
+    <value>0</value>
+  </data>
+  <data name="cBFindCenterUseX.AutoSize" type="System.Boolean, mscorlib">
+    <value>True</value>
+  </data>
+  <data name="cBFindCenterUseX.Location" type="System.Drawing.Point, System.Drawing">
+    <value>126, 26</value>
+  </data>
+  <data name="cBFindCenterUseX.Size" type="System.Drawing.Size, System.Drawing">
+    <value>57, 17</value>
+  </data>
+  <data name="cBFindCenterUseX.TabIndex" type="System.Int32, mscorlib">
+    <value>47</value>
+  </data>
+  <data name="cBFindCenterUseX.Text" xml:space="preserve">
+    <value>X (1-2)</value>
+  </data>
+  <data name="cBFindCenterUseX.ToolTip" xml:space="preserve">
+    <value>Probe on X axis</value>
+  </data>
+  <data name="&gt;&gt;cBFindCenterUseX.Name" xml:space="preserve">
+    <value>cBFindCenterUseX</value>
+  </data>
+  <data name="&gt;&gt;cBFindCenterUseX.Type" xml:space="preserve">
+    <value>System.Windows.Forms.CheckBox, System.Windows.Forms, Version=4.0.0.0, Culture=neutral, PublicKeyToken=b77a5c561934e089</value>
+  </data>
+  <data name="&gt;&gt;cBFindCenterUseX.Parent" xml:space="preserve">
+    <value>tabPage2</value>
+  </data>
+  <data name="&gt;&gt;cBFindCenterUseX.ZOrder" xml:space="preserve">
+    <value>1</value>
+  </data>
+  <data name="cBFindCenterStartFromCenter.Enabled" type="System.Boolean, mscorlib">
+    <value>False</value>
+  </data>
+  <data name="cBFindCenterStartFromCenter.Location" type="System.Drawing.Point, System.Drawing">
+    <value>96, 153</value>
+  </data>
+  <data name="cBFindCenterStartFromCenter.Size" type="System.Drawing.Size, System.Drawing">
+    <value>94, 30</value>
+  </data>
+  <data name="cBFindCenterStartFromCenter.TabIndex" type="System.Int32, mscorlib">
+    <value>46</value>
+  </data>
+  <data name="cBFindCenterStartFromCenter.Text" xml:space="preserve">
+    <value>Start from center</value>
+  </data>
+  <data name="cBFindCenterStartFromCenter.ToolTip" xml:space="preserve">
+    <value>Place the probe almost centered above the workpiece, to use this option.</value>
+  </data>
+  <data name="&gt;&gt;cBFindCenterStartFromCenter.Name" xml:space="preserve">
+    <value>cBFindCenterStartFromCenter</value>
+  </data>
+  <data name="&gt;&gt;cBFindCenterStartFromCenter.Type" xml:space="preserve">
+    <value>System.Windows.Forms.CheckBox, System.Windows.Forms, Version=4.0.0.0, Culture=neutral, PublicKeyToken=b77a5c561934e089</value>
+  </data>
+  <data name="&gt;&gt;cBFindCenterStartFromCenter.Parent" xml:space="preserve">
+    <value>tabPage2</value>
+  </data>
+  <data name="&gt;&gt;cBFindCenterStartFromCenter.ZOrder" xml:space="preserve">
+    <value>2</value>
+  </data>
+  <data name="lblCFAngle.Location" type="System.Drawing.Point, System.Drawing">
+    <value>3, 191</value>
+  </data>
+  <data name="lblCFAngle.Size" type="System.Drawing.Size, System.Drawing">
+    <value>129, 46</value>
+  </data>
+  <data name="lblCFAngle.TabIndex" type="System.Int32, mscorlib">
+    <value>45</value>
+  </data>
+  <data name="lblCFAngle.Text" xml:space="preserve">
+    <value>Rotate probing pattern by</value>
+  </data>
+  <data name="&gt;&gt;lblCFAngle.Name" xml:space="preserve">
+    <value>lblCFAngle</value>
+  </data>
+  <data name="&gt;&gt;lblCFAngle.Type" xml:space="preserve">
+    <value>System.Windows.Forms.Label, System.Windows.Forms, Version=4.0.0.0, Culture=neutral, PublicKeyToken=b77a5c561934e089</value>
+  </data>
+  <data name="&gt;&gt;lblCFAngle.Parent" xml:space="preserve">
+    <value>tabPage2</value>
+  </data>
+  <data name="&gt;&gt;lblCFAngle.ZOrder" xml:space="preserve">
+    <value>3</value>
+  </data>
+  <data name="lblCFStatus.AutoSize" type="System.Boolean, mscorlib">
+    <value>True</value>
+  </data>
+  <data name="lblCFStatus.ImeMode" type="System.Windows.Forms.ImeMode, System.Windows.Forms">
+    <value>NoControl</value>
+  </data>
+  <data name="lblCFStatus.Location" type="System.Drawing.Point, System.Drawing">
+    <value>196, 214</value>
+  </data>
+  <data name="lblCFStatus.Size" type="System.Drawing.Size, System.Drawing">
+    <value>0, 13</value>
+  </data>
+  <data name="lblCFStatus.TabIndex" type="System.Int32, mscorlib">
+    <value>42</value>
+  </data>
+  <data name="&gt;&gt;lblCFStatus.Name" xml:space="preserve">
+    <value>lblCFStatus</value>
+  </data>
+  <data name="&gt;&gt;lblCFStatus.Type" xml:space="preserve">
+    <value>System.Windows.Forms.Label, System.Windows.Forms, Version=4.0.0.0, Culture=neutral, PublicKeyToken=b77a5c561934e089</value>
+  </data>
+  <data name="&gt;&gt;lblCFStatus.Parent" xml:space="preserve">
+    <value>tabPage2</value>
+  </data>
+  <data name="&gt;&gt;lblCFStatus.ZOrder" xml:space="preserve">
+    <value>6</value>
+  </data>
+  <data name="lblCFProgressInfo.AutoSize" type="System.Boolean, mscorlib">
+    <value>True</value>
+  </data>
+  <data name="lblCFProgressInfo.ImeMode" type="System.Windows.Forms.ImeMode, System.Windows.Forms">
+    <value>NoControl</value>
+  </data>
+  <data name="lblCFProgressInfo.Location" type="System.Drawing.Point, System.Drawing">
+    <value>196, 170</value>
+  </data>
+  <data name="lblCFProgressInfo.Size" type="System.Drawing.Size, System.Drawing">
+    <value>48, 13</value>
+  </data>
+  <data name="lblCFProgressInfo.TabIndex" type="System.Int32, mscorlib">
+    <value>40</value>
+  </data>
+  <data name="lblCFProgressInfo.Text" xml:space="preserve">
+    <value>Progress</value>
+  </data>
+  <data name="&gt;&gt;lblCFProgressInfo.Name" xml:space="preserve">
+    <value>lblCFProgressInfo</value>
+  </data>
+  <data name="&gt;&gt;lblCFProgressInfo.Type" xml:space="preserve">
+    <value>System.Windows.Forms.Label, System.Windows.Forms, Version=4.0.0.0, Culture=neutral, PublicKeyToken=b77a5c561934e089</value>
+  </data>
+  <data name="&gt;&gt;lblCFProgressInfo.Parent" xml:space="preserve">
+    <value>tabPage2</value>
+  </data>
+  <data name="&gt;&gt;lblCFProgressInfo.ZOrder" xml:space="preserve">
+    <value>7</value>
+  </data>
+  <data name="btnStartCF.Enabled" type="System.Boolean, mscorlib">
+    <value>False</value>
+  </data>
+  <data name="btnStartCF.ImeMode" type="System.Windows.Forms.ImeMode, System.Windows.Forms">
+    <value>NoControl</value>
+  </data>
+  <data name="btnStartCF.Location" type="System.Drawing.Point, System.Drawing">
+    <value>196, 236</value>
+  </data>
+  <data name="btnStartCF.Size" type="System.Drawing.Size, System.Drawing">
+    <value>75, 23</value>
+  </data>
+  <data name="btnStartCF.TabIndex" type="System.Int32, mscorlib">
+    <value>36</value>
+  </data>
+  <data name="btnStartCF.Text" xml:space="preserve">
+    <value>Start</value>
+  </data>
+  <data name="&gt;&gt;btnStartCF.Name" xml:space="preserve">
+    <value>btnStartCF</value>
+  </data>
+  <data name="&gt;&gt;btnStartCF.Type" xml:space="preserve">
+    <value>System.Windows.Forms.Button, System.Windows.Forms, Version=4.0.0.0, Culture=neutral, PublicKeyToken=b77a5c561934e089</value>
+  </data>
+  <data name="&gt;&gt;btnStartCF.Parent" xml:space="preserve">
+    <value>tabPage2</value>
+  </data>
+  <data name="&gt;&gt;btnStartCF.ZOrder" xml:space="preserve">
+    <value>8</value>
+  </data>
+  <data name="lblCFProgress.AutoSize" type="System.Boolean, mscorlib">
+    <value>True</value>
+  </data>
+  <data name="lblCFProgress.ImeMode" type="System.Windows.Forms.ImeMode, System.Windows.Forms">
+    <value>NoControl</value>
+  </data>
+  <data name="lblCFProgress.Location" type="System.Drawing.Point, System.Drawing">
+    <value>210, 191</value>
+  </data>
+  <data name="lblCFProgress.Size" type="System.Drawing.Size, System.Drawing">
+    <value>0, 13</value>
+  </data>
+  <data name="lblCFProgress.TabIndex" type="System.Int32, mscorlib">
+    <value>39</value>
+  </data>
+  <data name="&gt;&gt;lblCFProgress.Name" xml:space="preserve">
+    <value>lblCFProgress</value>
+  </data>
+  <data name="&gt;&gt;lblCFProgress.Type" xml:space="preserve">
+    <value>System.Windows.Forms.Label, System.Windows.Forms, Version=4.0.0.0, Culture=neutral, PublicKeyToken=b77a5c561934e089</value>
+  </data>
+  <data name="&gt;&gt;lblCFProgress.Parent" xml:space="preserve">
+    <value>tabPage2</value>
+  </data>
+  <data name="&gt;&gt;lblCFProgress.ZOrder" xml:space="preserve">
+    <value>9</value>
+  </data>
+  <data name="progressBarCF.ImeMode" type="System.Windows.Forms.ImeMode, System.Windows.Forms">
+    <value>NoControl</value>
+  </data>
+  <data name="progressBarCF.Location" type="System.Drawing.Point, System.Drawing">
+    <value>196, 186</value>
+  </data>
+  <data name="progressBarCF.Size" type="System.Drawing.Size, System.Drawing">
+    <value>166, 23</value>
+  </data>
+  <data name="progressBarCF.TabIndex" type="System.Int32, mscorlib">
+    <value>38</value>
+  </data>
+  <data name="&gt;&gt;progressBarCF.Name" xml:space="preserve">
+    <value>progressBarCF</value>
+  </data>
+  <data name="&gt;&gt;progressBarCF.Type" xml:space="preserve">
+    <value>System.Windows.Forms.ProgressBar, System.Windows.Forms, Version=4.0.0.0, Culture=neutral, PublicKeyToken=b77a5c561934e089</value>
+  </data>
+  <data name="&gt;&gt;progressBarCF.Parent" xml:space="preserve">
+    <value>tabPage2</value>
+  </data>
+  <data name="&gt;&gt;progressBarCF.ZOrder" xml:space="preserve">
+    <value>10</value>
+  </data>
+  <data name="btnCancelCF.ImeMode" type="System.Windows.Forms.ImeMode, System.Windows.Forms">
+    <value>NoControl</value>
+  </data>
+  <data name="btnCancelCF.Location" type="System.Drawing.Point, System.Drawing">
+    <value>287, 236</value>
+  </data>
+  <data name="btnCancelCF.Size" type="System.Drawing.Size, System.Drawing">
+    <value>75, 23</value>
+  </data>
+  <data name="btnCancelCF.TabIndex" type="System.Int32, mscorlib">
+    <value>37</value>
+  </data>
+  <data name="btnCancelCF.Text" xml:space="preserve">
+    <value>Cancel</value>
+  </data>
+  <data name="&gt;&gt;btnCancelCF.Name" xml:space="preserve">
+    <value>btnCancelCF</value>
+  </data>
+  <data name="&gt;&gt;btnCancelCF.Type" xml:space="preserve">
+    <value>System.Windows.Forms.Button, System.Windows.Forms, Version=4.0.0.0, Culture=neutral, PublicKeyToken=b77a5c561934e089</value>
+  </data>
+  <data name="&gt;&gt;btnCancelCF.Parent" xml:space="preserve">
+    <value>tabPage2</value>
+  </data>
+  <data name="&gt;&gt;btnCancelCF.ZOrder" xml:space="preserve">
+    <value>11</value>
+  </data>
+  <data name="label22.ImeMode" type="System.Windows.Forms.ImeMode, System.Windows.Forms">
+    <value>NoControl</value>
+  </data>
+  <data name="label22.Location" type="System.Drawing.Point, System.Drawing">
+    <value>6, 6</value>
+  </data>
+  <data name="label22.Size" type="System.Drawing.Size, System.Drawing">
+    <value>114, 28</value>
+  </data>
+  <data name="label22.TabIndex" type="System.Int32, mscorlib">
+    <value>43</value>
+  </data>
+  <data name="label22.Text" xml:space="preserve">
+    <value>Workpiece diameter (WpD)</value>
+  </data>
+  <data name="&gt;&gt;label22.Name" xml:space="preserve">
+    <value>label22</value>
+  </data>
+  <data name="&gt;&gt;label22.Type" xml:space="preserve">
+    <value>System.Windows.Forms.Label, System.Windows.Forms, Version=4.0.0.0, Culture=neutral, PublicKeyToken=b77a5c561934e089</value>
+  </data>
+  <data name="&gt;&gt;label22.Parent" xml:space="preserve">
+    <value>tabPage2</value>
+  </data>
+  <data name="&gt;&gt;label22.ZOrder" xml:space="preserve">
+    <value>14</value>
+  </data>
+  <data name="label21.ImeMode" type="System.Windows.Forms.ImeMode, System.Windows.Forms">
+    <value>NoControl</value>
+  </data>
+  <data name="label21.Location" type="System.Drawing.Point, System.Drawing">
+    <value>196, 7</value>
+  </data>
+  <data name="label21.Size" type="System.Drawing.Size, System.Drawing">
+    <value>168, 186</value>
+  </data>
+  <data name="label21.TabIndex" type="System.Int32, mscorlib">
+    <value>41</value>
+  </data>
+  <data name="label21.Text" xml:space="preserve">
+    <value>Inner contour:
+Place probe inside hole of work piece, almost centered.
+Z will not moved.
+
+Outside contour:
+Place probe on left side of work piece, as for edge detection.
+Or enable 'Start from center' and place probe centered above workpiece.
+</value>
+  </data>
+  <data name="&gt;&gt;label21.Name" xml:space="preserve">
+    <value>label21</value>
+  </data>
+  <data name="&gt;&gt;label21.Type" xml:space="preserve">
+    <value>System.Windows.Forms.Label, System.Windows.Forms, Version=4.0.0.0, Culture=neutral, PublicKeyToken=b77a5c561934e089</value>
+  </data>
+  <data name="&gt;&gt;label21.Parent" xml:space="preserve">
+    <value>tabPage2</value>
+  </data>
+  <data name="&gt;&gt;label21.ZOrder" xml:space="preserve">
+    <value>15</value>
+  </data>
+  <data name="tabPage2.Location" type="System.Drawing.Point, System.Drawing">
+    <value>4, 22</value>
+  </data>
+  <data name="tabPage2.Padding" type="System.Windows.Forms.Padding, System.Windows.Forms">
+    <value>3, 3, 3, 3</value>
+  </data>
+  <data name="tabPage2.Size" type="System.Drawing.Size, System.Drawing">
+    <value>367, 265</value>
+  </data>
+  <data name="tabPage2.TabIndex" type="System.Int32, mscorlib">
+    <value>1</value>
+  </data>
+  <data name="tabPage2.Text" xml:space="preserve">
+    <value>Center finder</value>
+  </data>
+  <data name="&gt;&gt;tabPage2.Name" xml:space="preserve">
+    <value>tabPage2</value>
+  </data>
+  <data name="&gt;&gt;tabPage2.Type" xml:space="preserve">
+    <value>System.Windows.Forms.TabPage, System.Windows.Forms, Version=4.0.0.0, Culture=neutral, PublicKeyToken=b77a5c561934e089</value>
+  </data>
+  <data name="&gt;&gt;tabPage2.Parent" xml:space="preserve">
+    <value>tabControl1</value>
+  </data>
+  <data name="&gt;&gt;tabPage2.ZOrder" xml:space="preserve">
+    <value>1</value>
+  </data>
+  <data name="&gt;&gt;btnClearTL.Name" xml:space="preserve">
+    <value>btnClearTL</value>
+  </data>
+  <data name="&gt;&gt;btnClearTL.Type" xml:space="preserve">
+    <value>System.Windows.Forms.Button, System.Windows.Forms, Version=4.0.0.0, Culture=neutral, PublicKeyToken=b77a5c561934e089</value>
+  </data>
+  <data name="&gt;&gt;btnClearTL.Parent" xml:space="preserve">
+    <value>tabPage3</value>
+  </data>
+  <data name="&gt;&gt;btnClearTL.ZOrder" xml:space="preserve">
+    <value>1</value>
+  </data>
+  <data name="&gt;&gt;pBTL.Name" xml:space="preserve">
+    <value>pBTL</value>
+  </data>
+  <data name="&gt;&gt;pBTL.Type" xml:space="preserve">
+    <value>System.Windows.Forms.PictureBox, System.Windows.Forms, Version=4.0.0.0, Culture=neutral, PublicKeyToken=b77a5c561934e089</value>
+  </data>
+  <data name="&gt;&gt;pBTL.Parent" xml:space="preserve">
+    <value>tabPage3</value>
+  </data>
+  <data name="&gt;&gt;pBTL.ZOrder" xml:space="preserve">
+    <value>2</value>
+  </data>
+  <data name="&gt;&gt;lblTLStatus.Name" xml:space="preserve">
+    <value>lblTLStatus</value>
+  </data>
+  <data name="&gt;&gt;lblTLStatus.Type" xml:space="preserve">
+    <value>System.Windows.Forms.Label, System.Windows.Forms, Version=4.0.0.0, Culture=neutral, PublicKeyToken=b77a5c561934e089</value>
+  </data>
+  <data name="&gt;&gt;lblTLStatus.Parent" xml:space="preserve">
+    <value>tabPage3</value>
+  </data>
+  <data name="&gt;&gt;lblTLStatus.ZOrder" xml:space="preserve">
+    <value>3</value>
+  </data>
+  <data name="&gt;&gt;label12.Name" xml:space="preserve">
+    <value>label12</value>
+  </data>
+  <data name="&gt;&gt;label12.Type" xml:space="preserve">
+    <value>System.Windows.Forms.Label, System.Windows.Forms, Version=4.0.0.0, Culture=neutral, PublicKeyToken=b77a5c561934e089</value>
+  </data>
+  <data name="&gt;&gt;label12.Parent" xml:space="preserve">
+    <value>tabPage3</value>
+  </data>
+  <data name="&gt;&gt;label12.ZOrder" xml:space="preserve">
+    <value>4</value>
+  </data>
+  <data name="&gt;&gt;lblTLProgressInfo.Name" xml:space="preserve">
+    <value>lblTLProgressInfo</value>
+  </data>
+  <data name="&gt;&gt;lblTLProgressInfo.Type" xml:space="preserve">
+    <value>System.Windows.Forms.Label, System.Windows.Forms, Version=4.0.0.0, Culture=neutral, PublicKeyToken=b77a5c561934e089</value>
+  </data>
+  <data name="&gt;&gt;lblTLProgressInfo.Parent" xml:space="preserve">
+    <value>tabPage3</value>
+  </data>
+  <data name="&gt;&gt;lblTLProgressInfo.ZOrder" xml:space="preserve">
+    <value>5</value>
+  </data>
+  <data name="&gt;&gt;btnStartTL.Name" xml:space="preserve">
+    <value>btnStartTL</value>
+  </data>
+  <data name="&gt;&gt;btnStartTL.Type" xml:space="preserve">
+    <value>System.Windows.Forms.Button, System.Windows.Forms, Version=4.0.0.0, Culture=neutral, PublicKeyToken=b77a5c561934e089</value>
+  </data>
+  <data name="&gt;&gt;btnStartTL.Parent" xml:space="preserve">
+    <value>tabPage3</value>
+  </data>
+  <data name="&gt;&gt;btnStartTL.ZOrder" xml:space="preserve">
+    <value>6</value>
+  </data>
+  <data name="&gt;&gt;lblTLProgress.Name" xml:space="preserve">
+    <value>lblTLProgress</value>
+  </data>
+  <data name="&gt;&gt;lblTLProgress.Type" xml:space="preserve">
+    <value>System.Windows.Forms.Label, System.Windows.Forms, Version=4.0.0.0, Culture=neutral, PublicKeyToken=b77a5c561934e089</value>
+  </data>
+  <data name="&gt;&gt;lblTLProgress.Parent" xml:space="preserve">
+    <value>tabPage3</value>
+  </data>
+  <data name="&gt;&gt;lblTLProgress.ZOrder" xml:space="preserve">
+    <value>7</value>
+  </data>
+  <data name="&gt;&gt;progressBarTL.Name" xml:space="preserve">
+    <value>progressBarTL</value>
+  </data>
+  <data name="&gt;&gt;progressBarTL.Type" xml:space="preserve">
+    <value>System.Windows.Forms.ProgressBar, System.Windows.Forms, Version=4.0.0.0, Culture=neutral, PublicKeyToken=b77a5c561934e089</value>
+  </data>
+  <data name="&gt;&gt;progressBarTL.Parent" xml:space="preserve">
+    <value>tabPage3</value>
+  </data>
+  <data name="&gt;&gt;progressBarTL.ZOrder" xml:space="preserve">
+    <value>8</value>
+  </data>
+  <data name="&gt;&gt;btnCancelTL.Name" xml:space="preserve">
+    <value>btnCancelTL</value>
+  </data>
+  <data name="&gt;&gt;btnCancelTL.Type" xml:space="preserve">
+    <value>System.Windows.Forms.Button, System.Windows.Forms, Version=4.0.0.0, Culture=neutral, PublicKeyToken=b77a5c561934e089</value>
+  </data>
+  <data name="&gt;&gt;btnCancelTL.Parent" xml:space="preserve">
+    <value>tabPage3</value>
+  </data>
+  <data name="&gt;&gt;btnCancelTL.ZOrder" xml:space="preserve">
+    <value>9</value>
+  </data>
+  <data name="tabPage3.Location" type="System.Drawing.Point, System.Drawing">
+    <value>4, 22</value>
+  </data>
+  <data name="tabPage3.Padding" type="System.Windows.Forms.Padding, System.Windows.Forms">
+    <value>3, 3, 3, 3</value>
+  </data>
+  <data name="tabPage3.Size" type="System.Drawing.Size, System.Drawing">
+    <value>367, 265</value>
+  </data>
+  <data name="tabPage3.TabIndex" type="System.Int32, mscorlib">
+    <value>2</value>
+  </data>
+  <data name="tabPage3.Text" xml:space="preserve">
+    <value>Tool length</value>
+  </data>
+  <data name="&gt;&gt;tabPage3.Name" xml:space="preserve">
+    <value>tabPage3</value>
+  </data>
+  <data name="&gt;&gt;tabPage3.Type" xml:space="preserve">
+    <value>System.Windows.Forms.TabPage, System.Windows.Forms, Version=4.0.0.0, Culture=neutral, PublicKeyToken=b77a5c561934e089</value>
+  </data>
+  <data name="&gt;&gt;tabPage3.Parent" xml:space="preserve">
+    <value>tabControl1</value>
+  </data>
+  <data name="&gt;&gt;tabPage3.ZOrder" xml:space="preserve">
+    <value>2</value>
+  </data>
+  <data name="tabControl1.Location" type="System.Drawing.Point, System.Drawing">
+    <value>310, 3</value>
+  </data>
+  <data name="tabControl1.Size" type="System.Drawing.Size, System.Drawing">
+    <value>375, 291</value>
+  </data>
+  <data name="tabControl1.TabIndex" type="System.Int32, mscorlib">
+    <value>26</value>
+  </data>
+  <data name="&gt;&gt;tabControl1.Name" xml:space="preserve">
+    <value>tabControl1</value>
+  </data>
+  <data name="&gt;&gt;tabControl1.Type" xml:space="preserve">
+    <value>System.Windows.Forms.TabControl, System.Windows.Forms, Version=4.0.0.0, Culture=neutral, PublicKeyToken=b77a5c561934e089</value>
+  </data>
+  <data name="&gt;&gt;tabControl1.Parent" xml:space="preserve">
+    <value>$this</value>
+  </data>
+  <data name="&gt;&gt;tabControl1.ZOrder" xml:space="preserve">
+    <value>1</value>
+  </data>
+  <data name="label20.AutoSize" type="System.Boolean, mscorlib">
+    <value>True</value>
+  </data>
+  <data name="label20.ImeMode" type="System.Windows.Forms.ImeMode, System.Windows.Forms">
+    <value>NoControl</value>
+  </data>
+  <data name="label20.Location" type="System.Drawing.Point, System.Drawing">
+    <value>48, 217</value>
+  </data>
+  <data name="label20.Size" type="System.Drawing.Size, System.Drawing">
+    <value>133, 13</value>
+  </data>
+  <data name="label20.TabIndex" type="System.Int32, mscorlib">
+    <value>35</value>
+  </data>
+  <data name="label20.Text" xml:space="preserve">
+    <value>Measured correction angle</value>
+  </data>
+  <data name="lblEFStatus.AutoSize" type="System.Boolean, mscorlib">
+    <value>True</value>
+  </data>
+  <data name="lblEFStatus.ImeMode" type="System.Windows.Forms.ImeMode, System.Windows.Forms">
+    <value>NoControl</value>
+  </data>
+  <data name="lblEFStatus.Location" type="System.Drawing.Point, System.Drawing">
+    <value>196, 214</value>
+  </data>
+  <data name="lblEFStatus.Size" type="System.Drawing.Size, System.Drawing">
+    <value>0, 13</value>
+  </data>
+  <data name="lblEFStatus.TabIndex" type="System.Int32, mscorlib">
+    <value>34</value>
+  </data>
+  <data name="label19.ImeMode" type="System.Windows.Forms.ImeMode, System.Windows.Forms">
+    <value>NoControl</value>
+  </data>
+  <data name="label19.Location" type="System.Drawing.Point, System.Drawing">
+    <value>196, 29</value>
+  </data>
+  <data name="label19.Size" type="System.Drawing.Size, System.Drawing">
+    <value>168, 141</value>
+  </data>
+  <data name="label19.TabIndex" type="System.Int32, mscorlib">
+    <value>33</value>
+  </data>
+  <data name="label19.Text" xml:space="preserve">
+    <value>Select egde or corner to detect.
+Place tool tip in front of edge.
+On corners, X will be probed first, then Y.
+Z will be probed last.
+
+Probe edge a 2nd time on another position to get angle.</value>
+  </data>
+  <data name="lblEFProgressInfo.AutoSize" type="System.Boolean, mscorlib">
+    <value>True</value>
+  </data>
+  <data name="lblEFProgressInfo.ImeMode" type="System.Windows.Forms.ImeMode, System.Windows.Forms">
+    <value>NoControl</value>
+  </data>
+  <data name="lblEFProgressInfo.Location" type="System.Drawing.Point, System.Drawing">
+    <value>196, 170</value>
+  </data>
+  <data name="lblEFProgressInfo.Size" type="System.Drawing.Size, System.Drawing">
+    <value>48, 13</value>
+  </data>
+  <data name="lblEFProgressInfo.TabIndex" type="System.Int32, mscorlib">
+    <value>29</value>
+  </data>
+  <data name="lblEFProgressInfo.Text" xml:space="preserve">
+    <value>Progress</value>
+  </data>
+  <data name="btnStartEF.Enabled" type="System.Boolean, mscorlib">
+    <value>False</value>
+  </data>
+  <data name="btnStartEF.ImeMode" type="System.Windows.Forms.ImeMode, System.Windows.Forms">
+    <value>NoControl</value>
+  </data>
+  <data name="btnStartEF.Location" type="System.Drawing.Point, System.Drawing">
+    <value>196, 236</value>
+  </data>
+  <data name="btnStartEF.Size" type="System.Drawing.Size, System.Drawing">
+    <value>75, 23</value>
+  </data>
+  <data name="btnStartEF.TabIndex" type="System.Int32, mscorlib">
+    <value>11</value>
+  </data>
+  <data name="btnStartEF.Text" xml:space="preserve">
+    <value>Start</value>
+  </data>
+  <data name="lblEFProgress.AutoSize" type="System.Boolean, mscorlib">
+    <value>True</value>
+  </data>
+  <data name="lblEFProgress.ImeMode" type="System.Windows.Forms.ImeMode, System.Windows.Forms">
+    <value>NoControl</value>
+  </data>
+  <data name="lblEFProgress.Location" type="System.Drawing.Point, System.Drawing">
+    <value>210, 191</value>
+  </data>
+  <data name="lblEFProgress.Size" type="System.Drawing.Size, System.Drawing">
+    <value>0, 13</value>
+  </data>
+  <data name="lblEFProgress.TabIndex" type="System.Int32, mscorlib">
+    <value>28</value>
+  </data>
+  <data name="rB9.Appearance" type="System.Windows.Forms.Appearance, System.Windows.Forms">
+    <value>Button</value>
+  </data>
+  <data name="rB9.FlatStyle" type="System.Windows.Forms.FlatStyle, System.Windows.Forms">
+    <value>Flat</value>
+  </data>
+  <data name="rB9.ImeMode" type="System.Windows.Forms.ImeMode, System.Windows.Forms">
+    <value>NoControl</value>
+  </data>
+  <data name="rB9.Location" type="System.Drawing.Point, System.Drawing">
+    <value>126, 149</value>
+  </data>
+  <data name="rB9.Size" type="System.Drawing.Size, System.Drawing">
+    <value>60, 60</value>
+  </data>
+  <data name="rB9.TabIndex" type="System.Int32, mscorlib">
+    <value>10</value>
+  </data>
+  <data name="rB9.TextAlign" type="System.Drawing.ContentAlignment, System.Drawing">
+    <value>TopLeft</value>
+  </data>
+  <data name="progressBarEF.ImeMode" type="System.Windows.Forms.ImeMode, System.Windows.Forms">
+    <value>NoControl</value>
+  </data>
+  <data name="progressBarEF.Location" type="System.Drawing.Point, System.Drawing">
+    <value>196, 186</value>
+  </data>
+  <data name="progressBarEF.Size" type="System.Drawing.Size, System.Drawing">
+    <value>166, 23</value>
+  </data>
+  <data name="progressBarEF.TabIndex" type="System.Int32, mscorlib">
+    <value>27</value>
+  </data>
+  <data name="btnCancelEF.ImeMode" type="System.Windows.Forms.ImeMode, System.Windows.Forms">
+    <value>NoControl</value>
+  </data>
+  <data name="btnCancelEF.Location" type="System.Drawing.Point, System.Drawing">
+    <value>287, 236</value>
+  </data>
+  <data name="btnCancelEF.Size" type="System.Drawing.Size, System.Drawing">
+    <value>75, 23</value>
+  </data>
+  <data name="btnCancelEF.TabIndex" type="System.Int32, mscorlib">
+    <value>12</value>
+  </data>
+  <data name="btnCancelEF.Text" xml:space="preserve">
+    <value>Cancel</value>
+  </data>
+  <data name="rB8.Appearance" type="System.Windows.Forms.Appearance, System.Windows.Forms">
+    <value>Button</value>
+  </data>
+  <data name="rB8.FlatStyle" type="System.Windows.Forms.FlatStyle, System.Windows.Forms">
+    <value>Flat</value>
+  </data>
+  <data name="rB8.ImeMode" type="System.Windows.Forms.ImeMode, System.Windows.Forms">
+    <value>NoControl</value>
+  </data>
+  <data name="rB8.Location" type="System.Drawing.Point, System.Drawing">
+    <value>66, 149</value>
+  </data>
+  <data name="rB8.Size" type="System.Drawing.Size, System.Drawing">
+    <value>60, 60</value>
+  </data>
+  <data name="rB8.TabIndex" type="System.Int32, mscorlib">
+    <value>9</value>
+  </data>
+  <data name="rB8.TextAlign" type="System.Drawing.ContentAlignment, System.Drawing">
+    <value>TopCenter</value>
+  </data>
+  <data name="rB7.Appearance" type="System.Windows.Forms.Appearance, System.Windows.Forms">
+    <value>Button</value>
+  </data>
+  <data name="rB7.FlatStyle" type="System.Windows.Forms.FlatStyle, System.Windows.Forms">
+    <value>Flat</value>
+  </data>
+  <data name="rB7.ImeMode" type="System.Windows.Forms.ImeMode, System.Windows.Forms">
+    <value>NoControl</value>
+  </data>
+  <data name="rB7.Location" type="System.Drawing.Point, System.Drawing">
+    <value>6, 149</value>
+  </data>
+  <data name="rB7.Size" type="System.Drawing.Size, System.Drawing">
+    <value>60, 60</value>
+  </data>
+  <data name="rB7.TabIndex" type="System.Int32, mscorlib">
+    <value>8</value>
+  </data>
+  <data name="rB7.TextAlign" type="System.Drawing.ContentAlignment, System.Drawing">
+    <value>TopRight</value>
+  </data>
+  <data name="rB6.Appearance" type="System.Windows.Forms.Appearance, System.Windows.Forms">
+    <value>Button</value>
+  </data>
+  <data name="rB6.FlatStyle" type="System.Windows.Forms.FlatStyle, System.Windows.Forms">
+    <value>Flat</value>
+  </data>
+  <data name="rB6.ImeMode" type="System.Windows.Forms.ImeMode, System.Windows.Forms">
+    <value>NoControl</value>
+  </data>
+  <data name="rB6.Location" type="System.Drawing.Point, System.Drawing">
+    <value>126, 89</value>
+  </data>
+  <data name="rB6.Size" type="System.Drawing.Size, System.Drawing">
+    <value>60, 60</value>
+  </data>
+  <data name="rB6.TabIndex" type="System.Int32, mscorlib">
+    <value>7</value>
+  </data>
+  <data name="rB5.Appearance" type="System.Windows.Forms.Appearance, System.Windows.Forms">
+    <value>Button</value>
+  </data>
+  <data name="rB5.FlatStyle" type="System.Windows.Forms.FlatStyle, System.Windows.Forms">
+    <value>Flat</value>
+  </data>
+  <data name="rB5.ImeMode" type="System.Windows.Forms.ImeMode, System.Windows.Forms">
+    <value>NoControl</value>
+  </data>
+  <data name="rB5.Location" type="System.Drawing.Point, System.Drawing">
+    <value>66, 89</value>
+  </data>
+  <data name="rB5.Size" type="System.Drawing.Size, System.Drawing">
+    <value>60, 60</value>
+  </data>
+  <data name="rB5.TabIndex" type="System.Int32, mscorlib">
+    <value>6</value>
+  </data>
+  <data name="rB5.Text" xml:space="preserve">
+    <value>Only Z</value>
+  </data>
+  <data name="rB5.TextAlign" type="System.Drawing.ContentAlignment, System.Drawing">
+    <value>MiddleCenter</value>
+  </data>
+  <data name="rB4.Appearance" type="System.Windows.Forms.Appearance, System.Windows.Forms">
+    <value>Button</value>
+  </data>
+  <data name="rB4.FlatStyle" type="System.Windows.Forms.FlatStyle, System.Windows.Forms">
+    <value>Flat</value>
+  </data>
+  <data name="rB4.ImeMode" type="System.Windows.Forms.ImeMode, System.Windows.Forms">
+    <value>NoControl</value>
+  </data>
+  <data name="rB4.Location" type="System.Drawing.Point, System.Drawing">
+    <value>6, 89</value>
+  </data>
+  <data name="rB4.Size" type="System.Drawing.Size, System.Drawing">
+    <value>60, 60</value>
+  </data>
+  <data name="rB4.TabIndex" type="System.Int32, mscorlib">
+    <value>5</value>
+  </data>
+  <data name="rB4.TextAlign" type="System.Drawing.ContentAlignment, System.Drawing">
+    <value>MiddleRight</value>
+  </data>
+  <data name="rB3.Appearance" type="System.Windows.Forms.Appearance, System.Windows.Forms">
+    <value>Button</value>
+  </data>
+  <data name="rB3.FlatStyle" type="System.Windows.Forms.FlatStyle, System.Windows.Forms">
+    <value>Flat</value>
+  </data>
+  <data name="rB3.ImeMode" type="System.Windows.Forms.ImeMode, System.Windows.Forms">
+    <value>NoControl</value>
+  </data>
+  <data name="rB3.Location" type="System.Drawing.Point, System.Drawing">
+    <value>126, 29</value>
+  </data>
+  <data name="rB3.Size" type="System.Drawing.Size, System.Drawing">
+    <value>60, 60</value>
+  </data>
+  <data name="rB3.TabIndex" type="System.Int32, mscorlib">
+    <value>4</value>
+  </data>
+  <data name="rB3.TextAlign" type="System.Drawing.ContentAlignment, System.Drawing">
+    <value>BottomLeft</value>
+  </data>
+  <data name="rB2.Appearance" type="System.Windows.Forms.Appearance, System.Windows.Forms">
+    <value>Button</value>
+  </data>
+  <data name="rB2.FlatStyle" type="System.Windows.Forms.FlatStyle, System.Windows.Forms">
+    <value>Flat</value>
+  </data>
+  <data name="rB2.ImeMode" type="System.Windows.Forms.ImeMode, System.Windows.Forms">
+    <value>NoControl</value>
+  </data>
+  <data name="rB2.Location" type="System.Drawing.Point, System.Drawing">
+    <value>66, 29</value>
+  </data>
+  <data name="rB2.Size" type="System.Drawing.Size, System.Drawing">
+    <value>60, 60</value>
+  </data>
+  <data name="rB2.TabIndex" type="System.Int32, mscorlib">
+    <value>3</value>
+  </data>
+  <data name="rB2.TextAlign" type="System.Drawing.ContentAlignment, System.Drawing">
+    <value>BottomCenter</value>
+  </data>
+  <data name="rB1.Appearance" type="System.Windows.Forms.Appearance, System.Windows.Forms">
+    <value>Button</value>
+  </data>
+  <data name="rB1.FlatStyle" type="System.Windows.Forms.FlatStyle, System.Windows.Forms">
+    <value>Flat</value>
+  </data>
+  <data name="rB1.ImeMode" type="System.Windows.Forms.ImeMode, System.Windows.Forms">
+    <value>NoControl</value>
+  </data>
+  <data name="rB1.Location" type="System.Drawing.Point, System.Drawing">
+    <value>6, 29</value>
+  </data>
+  <data name="rB1.Size" type="System.Drawing.Size, System.Drawing">
+    <value>60, 60</value>
+  </data>
+  <data name="rB1.TabIndex" type="System.Int32, mscorlib">
+    <value>2</value>
+  </data>
+  <data name="rB1.TextAlign" type="System.Drawing.ContentAlignment, System.Drawing">
+    <value>BottomRight</value>
+  </data>
+  <data name="btnClearTL.Location" type="System.Drawing.Point, System.Drawing">
+    <value>6, 236</value>
+  </data>
+  <data name="btnClearTL.Size" type="System.Drawing.Size, System.Drawing">
+    <value>144, 23</value>
+  </data>
+  <data name="btnClearTL.TabIndex" type="System.Int32, mscorlib">
+    <value>43</value>
+  </data>
+  <data name="btnClearTL.Text" xml:space="preserve">
+    <value>Clear tool length offset</value>
+  </data>
+  <data name="pBTL.Location" type="System.Drawing.Point, System.Drawing">
+    <value>50, 7</value>
+  </data>
+  <data name="pBTL.Size" type="System.Drawing.Size, System.Drawing">
+    <value>100, 100</value>
+  </data>
+  <data name="pBTL.TabIndex" type="System.Int32, mscorlib">
+    <value>42</value>
+  </data>
+  <data name="lblTLStatus.AutoSize" type="System.Boolean, mscorlib">
+    <value>True</value>
+  </data>
+  <data name="lblTLStatus.ImeMode" type="System.Windows.Forms.ImeMode, System.Windows.Forms">
+    <value>NoControl</value>
+  </data>
+  <data name="lblTLStatus.Location" type="System.Drawing.Point, System.Drawing">
+    <value>196, 214</value>
+  </data>
+  <data name="lblTLStatus.Size" type="System.Drawing.Size, System.Drawing">
+    <value>0, 13</value>
+  </data>
+  <data name="lblTLStatus.TabIndex" type="System.Int32, mscorlib">
+    <value>41</value>
+  </data>
+  <data name="label12.ImeMode" type="System.Windows.Forms.ImeMode, System.Windows.Forms">
+    <value>NoControl</value>
+  </data>
+  <data name="label12.Location" type="System.Drawing.Point, System.Drawing">
+    <value>196, 7</value>
+  </data>
+  <data name="label12.Size" type="System.Drawing.Size, System.Drawing">
+    <value>168, 134</value>
+  </data>
+  <data name="label12.TabIndex" type="System.Int32, mscorlib">
+    <value>40</value>
+  </data>
+  <data name="label12.Text" xml:space="preserve">
+    <value>1. Get tool length for 1st tool
+2. Use G92 to set Z zero
+3. After tool change, just measure tool length again, Z coordinate will then corrected.
+
+After tool length probing:
+Z will move back to start position</value>
+  </data>
+  <data name="lblTLProgressInfo.AutoSize" type="System.Boolean, mscorlib">
+    <value>True</value>
+  </data>
+  <data name="lblTLProgressInfo.ImeMode" type="System.Windows.Forms.ImeMode, System.Windows.Forms">
+    <value>NoControl</value>
+  </data>
+  <data name="lblTLProgressInfo.Location" type="System.Drawing.Point, System.Drawing">
+    <value>196, 170</value>
+  </data>
+  <data name="lblTLProgressInfo.Size" type="System.Drawing.Size, System.Drawing">
+    <value>48, 13</value>
+  </data>
+  <data name="lblTLProgressInfo.TabIndex" type="System.Int32, mscorlib">
+    <value>39</value>
+  </data>
+  <data name="lblTLProgressInfo.Text" xml:space="preserve">
+    <value>Progress</value>
+  </data>
+  <data name="btnStartTL.ImeMode" type="System.Windows.Forms.ImeMode, System.Windows.Forms">
+    <value>NoControl</value>
+  </data>
+  <data name="btnStartTL.Location" type="System.Drawing.Point, System.Drawing">
+    <value>196, 236</value>
+  </data>
+  <data name="btnStartTL.Size" type="System.Drawing.Size, System.Drawing">
+    <value>75, 23</value>
+  </data>
+  <data name="btnStartTL.TabIndex" type="System.Int32, mscorlib">
+    <value>35</value>
+  </data>
+  <data name="btnStartTL.Text" xml:space="preserve">
+    <value>Start</value>
+  </data>
+  <data name="lblTLProgress.AutoSize" type="System.Boolean, mscorlib">
+    <value>True</value>
+  </data>
+  <data name="lblTLProgress.ImeMode" type="System.Windows.Forms.ImeMode, System.Windows.Forms">
+    <value>NoControl</value>
+  </data>
+  <data name="lblTLProgress.Location" type="System.Drawing.Point, System.Drawing">
+    <value>210, 191</value>
+  </data>
+  <data name="lblTLProgress.Size" type="System.Drawing.Size, System.Drawing">
+    <value>0, 13</value>
+  </data>
+  <data name="lblTLProgress.TabIndex" type="System.Int32, mscorlib">
+    <value>38</value>
+  </data>
+  <data name="progressBarTL.ImeMode" type="System.Windows.Forms.ImeMode, System.Windows.Forms">
+    <value>NoControl</value>
+  </data>
+  <data name="progressBarTL.Location" type="System.Drawing.Point, System.Drawing">
+    <value>196, 186</value>
+  </data>
+  <data name="progressBarTL.Size" type="System.Drawing.Size, System.Drawing">
+    <value>166, 23</value>
+  </data>
+  <data name="progressBarTL.TabIndex" type="System.Int32, mscorlib">
+    <value>37</value>
+  </data>
+  <data name="btnCancelTL.ImeMode" type="System.Windows.Forms.ImeMode, System.Windows.Forms">
+    <value>NoControl</value>
+  </data>
+  <data name="btnCancelTL.Location" type="System.Drawing.Point, System.Drawing">
+    <value>287, 236</value>
+  </data>
+  <data name="btnCancelTL.Size" type="System.Drawing.Size, System.Drawing">
+    <value>75, 23</value>
+  </data>
+  <data name="btnCancelTL.TabIndex" type="System.Int32, mscorlib">
+    <value>36</value>
+  </data>
+  <data name="btnCancelTL.Text" xml:space="preserve">
+    <value>Cancel</value>
+  </data>
+  <data name="&gt;&gt;btnProbeCoordClear.Name" xml:space="preserve">
+    <value>btnProbeCoordClear</value>
+  </data>
+  <data name="&gt;&gt;btnProbeCoordClear.Type" xml:space="preserve">
+    <value>System.Windows.Forms.Button, System.Windows.Forms, Version=4.0.0.0, Culture=neutral, PublicKeyToken=b77a5c561934e089</value>
+  </data>
+  <data name="&gt;&gt;btnProbeCoordClear.Parent" xml:space="preserve">
+    <value>gBCoordinates</value>
+  </data>
+  <data name="&gt;&gt;btnProbeCoordClear.ZOrder" xml:space="preserve">
+    <value>0</value>
+  </data>
+  <data name="&gt;&gt;rBProbeCoord2.Name" xml:space="preserve">
+    <value>rBProbeCoord2</value>
+  </data>
+  <data name="&gt;&gt;rBProbeCoord2.Type" xml:space="preserve">
+    <value>System.Windows.Forms.RadioButton, System.Windows.Forms, Version=4.0.0.0, Culture=neutral, PublicKeyToken=b77a5c561934e089</value>
+  </data>
+  <data name="&gt;&gt;rBProbeCoord2.Parent" xml:space="preserve">
+    <value>gBCoordinates</value>
+  </data>
+  <data name="&gt;&gt;rBProbeCoord2.ZOrder" xml:space="preserve">
+    <value>1</value>
+  </data>
+  <data name="&gt;&gt;rBProbeCoord1.Name" xml:space="preserve">
+    <value>rBProbeCoord1</value>
+  </data>
+  <data name="&gt;&gt;rBProbeCoord1.Type" xml:space="preserve">
+    <value>System.Windows.Forms.RadioButton, System.Windows.Forms, Version=4.0.0.0, Culture=neutral, PublicKeyToken=b77a5c561934e089</value>
+  </data>
+  <data name="&gt;&gt;rBProbeCoord1.Parent" xml:space="preserve">
+    <value>gBCoordinates</value>
+  </data>
+  <data name="&gt;&gt;rBProbeCoord1.ZOrder" xml:space="preserve">
+    <value>2</value>
+  </data>
+  <data name="&gt;&gt;label11.Name" xml:space="preserve">
+    <value>label11</value>
+  </data>
+  <data name="&gt;&gt;label11.Type" xml:space="preserve">
+    <value>System.Windows.Forms.Label, System.Windows.Forms, Version=4.0.0.0, Culture=neutral, PublicKeyToken=b77a5c561934e089</value>
+  </data>
+  <data name="&gt;&gt;label11.Parent" xml:space="preserve">
+    <value>gBCoordinates</value>
+  </data>
+  <data name="&gt;&gt;label11.ZOrder" xml:space="preserve">
+    <value>3</value>
+  </data>
+  <data name="gBCoordinates.Location" type="System.Drawing.Point, System.Drawing">
+    <value>3, 214</value>
+  </data>
+  <data name="gBCoordinates.Size" type="System.Drawing.Size, System.Drawing">
+    <value>304, 76</value>
+  </data>
+  <data name="gBCoordinates.TabIndex" type="System.Int32, mscorlib">
+    <value>27</value>
+  </data>
+  <data name="gBCoordinates.Text" xml:space="preserve">
+    <value>Coordinates</value>
+  </data>
+  <data name="&gt;&gt;gBCoordinates.Name" xml:space="preserve">
+    <value>gBCoordinates</value>
+  </data>
+  <data name="&gt;&gt;gBCoordinates.Type" xml:space="preserve">
+    <value>System.Windows.Forms.GroupBox, System.Windows.Forms, Version=4.0.0.0, Culture=neutral, PublicKeyToken=b77a5c561934e089</value>
+  </data>
+  <data name="&gt;&gt;gBCoordinates.Parent" xml:space="preserve">
+    <value>$this</value>
+  </data>
+  <data name="&gt;&gt;gBCoordinates.ZOrder" xml:space="preserve">
+    <value>0</value>
+  </data>
+  <data name="btnProbeCoordClear.Location" type="System.Drawing.Point, System.Drawing">
+    <value>226, 33</value>
+  </data>
+  <data name="btnProbeCoordClear.Size" type="System.Drawing.Size, System.Drawing">
+    <value>75, 23</value>
+  </data>
+  <data name="btnProbeCoordClear.TabIndex" type="System.Int32, mscorlib">
+    <value>2</value>
+  </data>
+  <data name="btnProbeCoordClear.Text" xml:space="preserve">
+    <value>Clear G92</value>
+  </data>
+  <data name="rBProbeCoord2.AutoSize" type="System.Boolean, mscorlib">
+    <value>True</value>
+  </data>
+  <data name="rBProbeCoord2.Location" type="System.Drawing.Point, System.Drawing">
+    <value>6, 39</value>
+  </data>
+  <data name="rBProbeCoord2.Size" type="System.Drawing.Size, System.Drawing">
+    <value>67, 17</value>
+  </data>
+  <data name="rBProbeCoord2.TabIndex" type="System.Int32, mscorlib">
+    <value>1</value>
+  </data>
+  <data name="rBProbeCoord2.Text" xml:space="preserve">
+    <value>Use G92</value>
+  </data>
+  <data name="rBProbeCoord1.AutoSize" type="System.Boolean, mscorlib">
+    <value>True</value>
+  </data>
+  <data name="rBProbeCoord1.Location" type="System.Drawing.Point, System.Drawing">
+    <value>6, 16</value>
+  </data>
+  <data name="rBProbeCoord1.Size" type="System.Drawing.Size, System.Drawing">
+    <value>208, 17</value>
+  </data>
+  <data name="rBProbeCoord1.TabIndex" type="System.Int32, mscorlib">
+    <value>0</value>
+  </data>
+  <data name="rBProbeCoord1.Text" xml:space="preserve">
+    <value>Use G10 L2 P0 - Set coord. (G54-G59)</value>
+  </data>
+  <data name="label11.AutoSize" type="System.Boolean, mscorlib">
+    <value>True</value>
+  </data>
+  <data name="label11.Location" type="System.Drawing.Point, System.Drawing">
+    <value>53, 41</value>
+  </data>
+  <data name="label11.Size" type="System.Drawing.Size, System.Drawing">
+    <value>175, 13</value>
+  </data>
+  <data name="label11.TabIndex" type="System.Int32, mscorlib">
+    <value>3</value>
+  </data>
+  <data name="label11.Text" xml:space="preserve">
+    <value>____________________________</value>
+  </data>
+  <data name="$this.AutoScaleDimensions" type="System.Drawing.SizeF, System.Drawing">
+    <value>6, 13</value>
+  </data>
+  <data name="$this.ClientSize" type="System.Drawing.Size, System.Drawing">
+    <value>684, 296</value>
+  </data>
+  <data name="$this.MaximumSize" type="System.Drawing.Size, System.Drawing">
+    <value>700, 335</value>
+  </data>
+  <data name="$this.MinimumSize" type="System.Drawing.Size, System.Drawing">
+    <value>700, 335</value>
+  </data>
+  <data name="$this.Text" xml:space="preserve">
+    <value>Probing and Tool Length Offset</value>
+  </data>
+  <data name="&gt;&gt;toolTip1.Name" xml:space="preserve">
+    <value>toolTip1</value>
+  </data>
+  <data name="&gt;&gt;toolTip1.Type" xml:space="preserve">
+    <value>System.Windows.Forms.ToolTip, System.Windows.Forms, Version=4.0.0.0, Culture=neutral, PublicKeyToken=b77a5c561934e089</value>
+  </data>
+  <data name="&gt;&gt;timer1.Name" xml:space="preserve">
+    <value>timer1</value>
+  </data>
+  <data name="&gt;&gt;timer1.Type" xml:space="preserve">
+    <value>System.Windows.Forms.Timer, System.Windows.Forms, Version=4.0.0.0, Culture=neutral, PublicKeyToken=b77a5c561934e089</value>
+  </data>
+  <data name="&gt;&gt;$this.Name" xml:space="preserve">
+    <value>ControlProbing</value>
+  </data>
+  <data name="&gt;&gt;$this.Type" xml:space="preserve">
+    <value>System.Windows.Forms.Form, System.Windows.Forms, Version=4.0.0.0, Culture=neutral, PublicKeyToken=b77a5c561934e089</value>
+  </data>
+  <metadata name="toolTip1.TrayLocation" type="System.Drawing.Point, System.Drawing, Version=4.0.0.0, Culture=neutral, PublicKeyToken=b03f5f7f11d50a3a">
+    <value>17, 17</value>
+  </metadata>
+  <metadata name="timer1.TrayLocation" type="System.Drawing.Point, System.Drawing, Version=4.0.0.0, Culture=neutral, PublicKeyToken=b03f5f7f11d50a3a">
+    <value>114, 17</value>
+  </metadata>
+  <metadata name="$this.Localizable" type="System.Boolean, mscorlib, Version=4.0.0.0, Culture=neutral, PublicKeyToken=b77a5c561934e089">
+    <value>True</value>
+  </metadata>
 </root>