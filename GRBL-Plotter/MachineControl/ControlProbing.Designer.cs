--- conflicted
+++ resolved
@@ -1,1131 +1,1101 @@
-﻿namespace GrblPlotter
-{
-    partial class ControlProbing
-    {
-        /// <summary>
-        /// Required designer variable.
-        /// </summary>
-        private System.ComponentModel.IContainer components = null;
-
-        /// <summary>
-        /// Clean up any resources being used.
-        /// </summary>
-        /// <param name="disposing">true if managed resources should be disposed; otherwise, false.</param>
-        protected override void Dispose(bool disposing)
-        {
-            if (disposing && (components != null))
-            {
-                components.Dispose();
-	//			cBold.Dispose();
-	//			cBnow.Dispose();
-            }
-            base.Dispose(disposing);
-        }
-
-        #region Windows Form Designer generated code
-
-        /// <summary>
-        /// Required method for Designer support - do not modify
-        /// the contents of this method with the code editor.
-        /// </summary>
-        private void InitializeComponent()
-        {
-            this.components = new System.ComponentModel.Container();
-            System.ComponentModel.ComponentResourceManager resources = new System.ComponentModel.ComponentResourceManager(typeof(ControlProbing));
-            this.label1 = new System.Windows.Forms.Label();
-            this.label2 = new System.Windows.Forms.Label();
-            this.label3 = new System.Windows.Forms.Label();
-            this.label4 = new System.Windows.Forms.Label();
-            this.cBZProbing = new System.Windows.Forms.CheckBox();
-            this.gBHardware = new System.Windows.Forms.GroupBox();
-            this.label7 = new System.Windows.Forms.Label();
-            this.label6 = new System.Windows.Forms.Label();
-            this.label5 = new System.Windows.Forms.Label();
-            this.nUDProbeDiameter = new System.Windows.Forms.NumericUpDown();
-            this.nUDOffsetX = new System.Windows.Forms.NumericUpDown();
-            this.nUDOffsetY = new System.Windows.Forms.NumericUpDown();
-            this.nUDOffsetZ = new System.Windows.Forms.NumericUpDown();
-            this.toolTip1 = new System.Windows.Forms.ToolTip(this.components);
-            this.label14 = new System.Windows.Forms.Label();
-            this.lblProbeFinal = new System.Windows.Forms.Label();
-            this.nUDWorkpieceDiameter = new System.Windows.Forms.NumericUpDown();
-            this.nUDProbeFinalZ = new System.Windows.Forms.NumericUpDown();
-            this.nUDProbeFinalY = new System.Windows.Forms.NumericUpDown();
-            this.nUDProbeFinalX = new System.Windows.Forms.NumericUpDown();
-            this.nUDProbeSaveZ = new System.Windows.Forms.NumericUpDown();
-            this.nUDProbeSaveY = new System.Windows.Forms.NumericUpDown();
-            this.nUDProbeSaveX = new System.Windows.Forms.NumericUpDown();
-            this.nUDProbeTravelZ = new System.Windows.Forms.NumericUpDown();
-            this.nUDProbeTravelY = new System.Windows.Forms.NumericUpDown();
-            this.nUDProbeTravelX = new System.Windows.Forms.NumericUpDown();
-            this.rBCF2 = new System.Windows.Forms.RadioButton();
-            this.rBCF1 = new System.Windows.Forms.RadioButton();
-            this.btnGetAngleEF = new System.Windows.Forms.Button();
-            this.tBAngle = new System.Windows.Forms.TextBox();
-            this.cBSetCoordTL = new System.Windows.Forms.CheckBox();
-            this.btnSaveTL = new System.Windows.Forms.Button();
-            this.cBSetCenterZero = new System.Windows.Forms.CheckBox();
-            this.nUDFindCenterAngle = new System.Windows.Forms.NumericUpDown();
-            this.gBMovement = new System.Windows.Forms.GroupBox();
-            this.nUDProbeFeedZ = new System.Windows.Forms.NumericUpDown();
-            this.label8 = new System.Windows.Forms.Label();
-            this.label9 = new System.Windows.Forms.Label();
-            this.label10 = new System.Windows.Forms.Label();
-            this.nUDProbeFeedXY = new System.Windows.Forms.NumericUpDown();
-            this.label13 = new System.Windows.Forms.Label();
-            this.label15 = new System.Windows.Forms.Label();
-            this.tabControl1 = new System.Windows.Forms.TabControl();
-            this.tabPage1 = new System.Windows.Forms.TabPage();
-            this.label20 = new System.Windows.Forms.Label();
-            this.lblEFStatus = new System.Windows.Forms.Label();
-            this.label19 = new System.Windows.Forms.Label();
-            this.lblEFProgressInfo = new System.Windows.Forms.Label();
-            this.btnStartEF = new System.Windows.Forms.Button();
-            this.lblEFProgress = new System.Windows.Forms.Label();
-            this.rB9 = new System.Windows.Forms.RadioButton();
-            this.progressBarEF = new System.Windows.Forms.ProgressBar();
-            this.btnCancelEF = new System.Windows.Forms.Button();
-            this.rB8 = new System.Windows.Forms.RadioButton();
-            this.rB7 = new System.Windows.Forms.RadioButton();
-            this.rB6 = new System.Windows.Forms.RadioButton();
-            this.rB5 = new System.Windows.Forms.RadioButton();
-            this.rB4 = new System.Windows.Forms.RadioButton();
-            this.rB3 = new System.Windows.Forms.RadioButton();
-            this.rB2 = new System.Windows.Forms.RadioButton();
-            this.rB1 = new System.Windows.Forms.RadioButton();
-            this.tabPage2 = new System.Windows.Forms.TabPage();
-            this.xNeedFind = new System.Windows.Forms.CheckBox();
-            this.yNeedFind = new System.Windows.Forms.CheckBox();
-            this.cBFindCenterStartFromCenter = new System.Windows.Forms.CheckBox();
-            this.lblCFAngle = new System.Windows.Forms.Label();
-            this.lblCFStatus = new System.Windows.Forms.Label();
-            this.lblCFProgressInfo = new System.Windows.Forms.Label();
-            this.btnStartCF = new System.Windows.Forms.Button();
-            this.lblCFProgress = new System.Windows.Forms.Label();
-            this.progressBarCF = new System.Windows.Forms.ProgressBar();
-            this.btnCancelCF = new System.Windows.Forms.Button();
-            this.label22 = new System.Windows.Forms.Label();
-            this.label21 = new System.Windows.Forms.Label();
-            this.tabPage3 = new System.Windows.Forms.TabPage();
-            this.btnClearTL = new System.Windows.Forms.Button();
-            this.pBTL = new System.Windows.Forms.PictureBox();
-            this.lblTLStatus = new System.Windows.Forms.Label();
-            this.label12 = new System.Windows.Forms.Label();
-            this.lblTLProgressInfo = new System.Windows.Forms.Label();
-            this.btnStartTL = new System.Windows.Forms.Button();
-            this.lblTLProgress = new System.Windows.Forms.Label();
-            this.progressBarTL = new System.Windows.Forms.ProgressBar();
-            this.btnCancelTL = new System.Windows.Forms.Button();
-            this.timer1 = new System.Windows.Forms.Timer(this.components);
-            this.gBCoordinates = new System.Windows.Forms.GroupBox();
-            this.btnProbeCoordClear = new System.Windows.Forms.Button();
-            this.rBProbeCoord2 = new System.Windows.Forms.RadioButton();
-            this.rBProbeCoord1 = new System.Windows.Forms.RadioButton();
-            this.label11 = new System.Windows.Forms.Label();
-            this.cBFindCenterUseX = new System.Windows.Forms.CheckBox();
-            this.cBFindCenterUseY = new System.Windows.Forms.CheckBox();
-            this.gBHardware.SuspendLayout();
-            ((System.ComponentModel.ISupportInitialize)(this.nUDProbeDiameter)).BeginInit();
-            ((System.ComponentModel.ISupportInitialize)(this.nUDOffsetX)).BeginInit();
-            ((System.ComponentModel.ISupportInitialize)(this.nUDOffsetY)).BeginInit();
-            ((System.ComponentModel.ISupportInitialize)(this.nUDOffsetZ)).BeginInit();
-            ((System.ComponentModel.ISupportInitialize)(this.nUDWorkpieceDiameter)).BeginInit();
-            ((System.ComponentModel.ISupportInitialize)(this.nUDProbeFinalZ)).BeginInit();
-            ((System.ComponentModel.ISupportInitialize)(this.nUDProbeFinalY)).BeginInit();
-            ((System.ComponentModel.ISupportInitialize)(this.nUDProbeFinalX)).BeginInit();
-            ((System.ComponentModel.ISupportInitialize)(this.nUDProbeSaveZ)).BeginInit();
-            ((System.ComponentModel.ISupportInitialize)(this.nUDProbeSaveY)).BeginInit();
-            ((System.ComponentModel.ISupportInitialize)(this.nUDProbeSaveX)).BeginInit();
-            ((System.ComponentModel.ISupportInitialize)(this.nUDProbeTravelZ)).BeginInit();
-            ((System.ComponentModel.ISupportInitialize)(this.nUDProbeTravelY)).BeginInit();
-            ((System.ComponentModel.ISupportInitialize)(this.nUDProbeTravelX)).BeginInit();
-            ((System.ComponentModel.ISupportInitialize)(this.nUDFindCenterAngle)).BeginInit();
-            this.gBMovement.SuspendLayout();
-            ((System.ComponentModel.ISupportInitialize)(this.nUDProbeFeedZ)).BeginInit();
-            ((System.ComponentModel.ISupportInitialize)(this.nUDProbeFeedXY)).BeginInit();
-            this.tabControl1.SuspendLayout();
-            this.tabPage1.SuspendLayout();
-            this.tabPage2.SuspendLayout();
-            this.tabPage3.SuspendLayout();
-            ((System.ComponentModel.ISupportInitialize)(this.pBTL)).BeginInit();
-            this.gBCoordinates.SuspendLayout();
-            this.SuspendLayout();
-            // 
-            // label1
-            // 
-            resources.ApplyResources(this.label1, "label1");
-            this.label1.Name = "label1";
-            this.toolTip1.SetToolTip(this.label1, resources.GetString("label1.ToolTip"));
-            // 
-            // label2
-            // 
-            resources.ApplyResources(this.label2, "label2");
-            this.label2.Name = "label2";
-            this.toolTip1.SetToolTip(this.label2, resources.GetString("label2.ToolTip"));
-            // 
-            // label3
-            // 
-            resources.ApplyResources(this.label3, "label3");
-            this.label3.Name = "label3";
-            // 
-            // label4
-            // 
-            resources.ApplyResources(this.label4, "label4");
-            this.label4.Name = "label4";
-            this.toolTip1.SetToolTip(this.label4, resources.GetString("label4.ToolTip"));
-            // 
-            // cBZProbing
-            // 
-            resources.ApplyResources(this.cBZProbing, "cBZProbing");
-            this.cBZProbing.Checked = global::GrblPlotter.Properties.Settings.Default.probingEdgeZ;
-            this.cBZProbing.DataBindings.Add(new System.Windows.Forms.Binding("Checked", global::GrblPlotter.Properties.Settings.Default, "probingEdgeZ", true, System.Windows.Forms.DataSourceUpdateMode.OnPropertyChanged));
-            this.cBZProbing.Name = "cBZProbing";
-            this.toolTip1.SetToolTip(this.cBZProbing, resources.GetString("cBZProbing.ToolTip"));
-            this.cBZProbing.UseVisualStyleBackColor = true;
-            this.cBZProbing.CheckedChanged += new System.EventHandler(this.CbZProbing_CheckedChanged);
-            // 
-            // gBHardware
-            // 
-            this.gBHardware.Controls.Add(this.label7);
-            this.gBHardware.Controls.Add(this.label6);
-            this.gBHardware.Controls.Add(this.label5);
-            this.gBHardware.Controls.Add(this.nUDProbeDiameter);
-            this.gBHardware.Controls.Add(this.nUDOffsetX);
-            this.gBHardware.Controls.Add(this.nUDOffsetY);
-            this.gBHardware.Controls.Add(this.nUDOffsetZ);
-            this.gBHardware.Controls.Add(this.label4);
-            this.gBHardware.Controls.Add(this.label1);
-            resources.ApplyResources(this.gBHardware, "gBHardware");
-            this.gBHardware.Name = "gBHardware";
-            this.gBHardware.TabStop = false;
-            this.gBHardware.Enter += new System.EventHandler(this.ControlProbing_Click);
-            // 
-            // label7
-            // 
-            resources.ApplyResources(this.label7, "label7");
-            this.label7.Name = "label7";
-            // 
-            // label6
-            // 
-            resources.ApplyResources(this.label6, "label6");
-            this.label6.Name = "label6";
-            // 
-            // label5
-            // 
-            resources.ApplyResources(this.label5, "label5");
-            this.label5.Name = "label5";
-            // 
-            // nUDProbeDiameter
-            // 
-            this.nUDProbeDiameter.DataBindings.Add(new System.Windows.Forms.Binding("Value", global::GrblPlotter.Properties.Settings.Default, "probingToolDiameter", true, System.Windows.Forms.DataSourceUpdateMode.OnPropertyChanged));
-            this.nUDProbeDiameter.DecimalPlaces = 3;
-            resources.ApplyResources(this.nUDProbeDiameter, "nUDProbeDiameter");
-            this.nUDProbeDiameter.Minimum = new decimal(new int[] {
-            1,
-            0,
-            0,
-            196608});
-            this.nUDProbeDiameter.Name = "nUDProbeDiameter";
-            this.toolTip1.SetToolTip(this.nUDProbeDiameter, resources.GetString("nUDProbeDiameter.ToolTip"));
-            this.nUDProbeDiameter.Value = global::GrblPlotter.Properties.Settings.Default.probingToolDiameter;
-            // 
-            // nUDOffsetX
-            // 
-            this.nUDOffsetX.DataBindings.Add(new System.Windows.Forms.Binding("Value", global::GrblPlotter.Properties.Settings.Default, "probingOffsetX", true, System.Windows.Forms.DataSourceUpdateMode.OnPropertyChanged));
-            this.nUDOffsetX.DecimalPlaces = 3;
-            resources.ApplyResources(this.nUDOffsetX, "nUDOffsetX");
-            this.nUDOffsetX.Name = "nUDOffsetX";
-            this.toolTip1.SetToolTip(this.nUDOffsetX, resources.GetString("nUDOffsetX.ToolTip"));
-            this.nUDOffsetX.Value = global::GrblPlotter.Properties.Settings.Default.probingOffsetX;
-            this.nUDOffsetX.ValueChanged += new System.EventHandler(this.NudOffset_ValueChanged);
-            // 
-            // nUDOffsetY
-            // 
-            this.nUDOffsetY.DataBindings.Add(new System.Windows.Forms.Binding("Value", global::GrblPlotter.Properties.Settings.Default, "probingOffsetY", true, System.Windows.Forms.DataSourceUpdateMode.OnPropertyChanged));
-            this.nUDOffsetY.DecimalPlaces = 3;
-            resources.ApplyResources(this.nUDOffsetY, "nUDOffsetY");
-            this.nUDOffsetY.Name = "nUDOffsetY";
-            this.toolTip1.SetToolTip(this.nUDOffsetY, resources.GetString("nUDOffsetY.ToolTip"));
-            this.nUDOffsetY.Value = global::GrblPlotter.Properties.Settings.Default.probingOffsetY;
-            this.nUDOffsetY.ValueChanged += new System.EventHandler(this.NudOffset_ValueChanged);
-            // 
-            // nUDOffsetZ
-            // 
-            this.nUDOffsetZ.DataBindings.Add(new System.Windows.Forms.Binding("Value", global::GrblPlotter.Properties.Settings.Default, "probingOffsetZ", true, System.Windows.Forms.DataSourceUpdateMode.OnPropertyChanged));
-            this.nUDOffsetZ.DecimalPlaces = 3;
-            resources.ApplyResources(this.nUDOffsetZ, "nUDOffsetZ");
-            this.nUDOffsetZ.Name = "nUDOffsetZ";
-            this.toolTip1.SetToolTip(this.nUDOffsetZ, resources.GetString("nUDOffsetZ.ToolTip"));
-            this.nUDOffsetZ.Value = global::GrblPlotter.Properties.Settings.Default.probingOffsetZ;
-            this.nUDOffsetZ.ValueChanged += new System.EventHandler(this.NudOffset_ValueChanged);
-            // 
-            // label14
-            // 
-            resources.ApplyResources(this.label14, "label14");
-            this.label14.Name = "label14";
-            this.toolTip1.SetToolTip(this.label14, resources.GetString("label14.ToolTip"));
-            // 
-            // lblProbeFinal
-            // 
-            resources.ApplyResources(this.lblProbeFinal, "lblProbeFinal");
-            this.lblProbeFinal.Name = "lblProbeFinal";
-            this.toolTip1.SetToolTip(this.lblProbeFinal, resources.GetString("lblProbeFinal.ToolTip"));
-            // 
-            // nUDWorkpieceDiameter
-            // 
-            this.nUDWorkpieceDiameter.DataBindings.Add(new System.Windows.Forms.Binding("Value", global::GrblPlotter.Properties.Settings.Default, "probingWorkpieceDiameter", true, System.Windows.Forms.DataSourceUpdateMode.OnPropertyChanged));
-            this.nUDWorkpieceDiameter.DecimalPlaces = 1;
-            resources.ApplyResources(this.nUDWorkpieceDiameter, "nUDWorkpieceDiameter");
-            this.nUDWorkpieceDiameter.Maximum = new decimal(new int[] {
-            1000,
-            0,
-            0,
-            0});
-            this.nUDWorkpieceDiameter.Minimum = new decimal(new int[] {
-            1,
-            0,
-            0,
-            65536});
-            this.nUDWorkpieceDiameter.Name = "nUDWorkpieceDiameter";
-            this.toolTip1.SetToolTip(this.nUDWorkpieceDiameter, resources.GetString("nUDWorkpieceDiameter.ToolTip"));
-            this.nUDWorkpieceDiameter.Value = global::GrblPlotter.Properties.Settings.Default.probingWorkpieceDiameter;
-            // 
-            // nUDProbeFinalZ
-            // 
-            this.nUDProbeFinalZ.DataBindings.Add(new System.Windows.Forms.Binding("Value", global::GrblPlotter.Properties.Settings.Default, "probingFinalZ", true, System.Windows.Forms.DataSourceUpdateMode.OnPropertyChanged));
-            this.nUDProbeFinalZ.DecimalPlaces = 1;
-            resources.ApplyResources(this.nUDProbeFinalZ, "nUDProbeFinalZ");
-            this.nUDProbeFinalZ.Minimum = new decimal(new int[] {
-            1,
-            0,
-            0,
-            65536});
-            this.nUDProbeFinalZ.Name = "nUDProbeFinalZ";
-            this.toolTip1.SetToolTip(this.nUDProbeFinalZ, resources.GetString("nUDProbeFinalZ.ToolTip"));
-            this.nUDProbeFinalZ.Value = global::GrblPlotter.Properties.Settings.Default.probingFinalZ;
-            // 
-            // nUDProbeFinalY
-            // 
-            this.nUDProbeFinalY.DataBindings.Add(new System.Windows.Forms.Binding("Value", global::GrblPlotter.Properties.Settings.Default, "probingFinalY", true, System.Windows.Forms.DataSourceUpdateMode.OnPropertyChanged));
-            this.nUDProbeFinalY.DecimalPlaces = 1;
-            resources.ApplyResources(this.nUDProbeFinalY, "nUDProbeFinalY");
-            this.nUDProbeFinalY.Minimum = new decimal(new int[] {
-            1,
-            0,
-            0,
-            65536});
-            this.nUDProbeFinalY.Name = "nUDProbeFinalY";
-            this.toolTip1.SetToolTip(this.nUDProbeFinalY, resources.GetString("nUDProbeFinalY.ToolTip"));
-            this.nUDProbeFinalY.Value = global::GrblPlotter.Properties.Settings.Default.probingFinalY;
-            // 
-            // nUDProbeFinalX
-            // 
-            this.nUDProbeFinalX.DataBindings.Add(new System.Windows.Forms.Binding("Value", global::GrblPlotter.Properties.Settings.Default, "probingFinalX", true, System.Windows.Forms.DataSourceUpdateMode.OnPropertyChanged));
-            this.nUDProbeFinalX.DecimalPlaces = 1;
-            resources.ApplyResources(this.nUDProbeFinalX, "nUDProbeFinalX");
-            this.nUDProbeFinalX.Minimum = new decimal(new int[] {
-            1,
-            0,
-            0,
-            65536});
-            this.nUDProbeFinalX.Name = "nUDProbeFinalX";
-            this.toolTip1.SetToolTip(this.nUDProbeFinalX, resources.GetString("nUDProbeFinalX.ToolTip"));
-            this.nUDProbeFinalX.Value = global::GrblPlotter.Properties.Settings.Default.probingFinalX;
-            // 
-            // nUDProbeSaveZ
-            // 
-            this.nUDProbeSaveZ.DataBindings.Add(new System.Windows.Forms.Binding("Value", global::GrblPlotter.Properties.Settings.Default, "probingSaveZ", true, System.Windows.Forms.DataSourceUpdateMode.OnPropertyChanged));
-            this.nUDProbeSaveZ.DecimalPlaces = 1;
-            resources.ApplyResources(this.nUDProbeSaveZ, "nUDProbeSaveZ");
-            this.nUDProbeSaveZ.Minimum = new decimal(new int[] {
-            1,
-            0,
-            0,
-            65536});
-            this.nUDProbeSaveZ.Name = "nUDProbeSaveZ";
-            this.toolTip1.SetToolTip(this.nUDProbeSaveZ, resources.GetString("nUDProbeSaveZ.ToolTip"));
-            this.nUDProbeSaveZ.Value = global::GrblPlotter.Properties.Settings.Default.probingSaveZ;
-            this.nUDProbeSaveZ.ValueChanged += new System.EventHandler(this.NudProbeSave_ValueChanged);
-            // 
-            // nUDProbeSaveY
-            // 
-            this.nUDProbeSaveY.DataBindings.Add(new System.Windows.Forms.Binding("Value", global::GrblPlotter.Properties.Settings.Default, "probingSaveY", true, System.Windows.Forms.DataSourceUpdateMode.OnPropertyChanged));
-            this.nUDProbeSaveY.DecimalPlaces = 1;
-            resources.ApplyResources(this.nUDProbeSaveY, "nUDProbeSaveY");
-            this.nUDProbeSaveY.Minimum = new decimal(new int[] {
-            1,
-            0,
-            0,
-            65536});
-            this.nUDProbeSaveY.Name = "nUDProbeSaveY";
-            this.toolTip1.SetToolTip(this.nUDProbeSaveY, resources.GetString("nUDProbeSaveY.ToolTip"));
-            this.nUDProbeSaveY.Value = global::GrblPlotter.Properties.Settings.Default.probingSaveY;
-            this.nUDProbeSaveY.ValueChanged += new System.EventHandler(this.NudProbeSave_ValueChanged);
-            // 
-            // nUDProbeSaveX
-            // 
-            this.nUDProbeSaveX.DataBindings.Add(new System.Windows.Forms.Binding("Value", global::GrblPlotter.Properties.Settings.Default, "probingSaveX", true, System.Windows.Forms.DataSourceUpdateMode.OnPropertyChanged));
-            this.nUDProbeSaveX.DecimalPlaces = 1;
-            resources.ApplyResources(this.nUDProbeSaveX, "nUDProbeSaveX");
-            this.nUDProbeSaveX.Minimum = new decimal(new int[] {
-            1,
-            0,
-            0,
-            65536});
-            this.nUDProbeSaveX.Name = "nUDProbeSaveX";
-            this.toolTip1.SetToolTip(this.nUDProbeSaveX, resources.GetString("nUDProbeSaveX.ToolTip"));
-            this.nUDProbeSaveX.Value = global::GrblPlotter.Properties.Settings.Default.probingSaveX;
-            this.nUDProbeSaveX.ValueChanged += new System.EventHandler(this.NudProbeSave_ValueChanged);
-            // 
-            // nUDProbeTravelZ
-            // 
-            this.nUDProbeTravelZ.DataBindings.Add(new System.Windows.Forms.Binding("Value", global::GrblPlotter.Properties.Settings.Default, "probingTravelZ", true, System.Windows.Forms.DataSourceUpdateMode.OnPropertyChanged));
-            this.nUDProbeTravelZ.DecimalPlaces = 1;
-            resources.ApplyResources(this.nUDProbeTravelZ, "nUDProbeTravelZ");
-            this.nUDProbeTravelZ.Minimum = new decimal(new int[] {
-            1,
-            0,
-            0,
-            65536});
-            this.nUDProbeTravelZ.Name = "nUDProbeTravelZ";
-            this.toolTip1.SetToolTip(this.nUDProbeTravelZ, resources.GetString("nUDProbeTravelZ.ToolTip"));
-            this.nUDProbeTravelZ.Value = global::GrblPlotter.Properties.Settings.Default.probingTravelZ;
-            // 
-            // nUDProbeTravelY
-            // 
-            this.nUDProbeTravelY.DataBindings.Add(new System.Windows.Forms.Binding("Value", global::GrblPlotter.Properties.Settings.Default, "probingTravelY", true, System.Windows.Forms.DataSourceUpdateMode.OnPropertyChanged));
-            this.nUDProbeTravelY.DecimalPlaces = 1;
-            resources.ApplyResources(this.nUDProbeTravelY, "nUDProbeTravelY");
-            this.nUDProbeTravelY.Minimum = new decimal(new int[] {
-            1,
-            0,
-            0,
-            65536});
-            this.nUDProbeTravelY.Name = "nUDProbeTravelY";
-            this.toolTip1.SetToolTip(this.nUDProbeTravelY, resources.GetString("nUDProbeTravelY.ToolTip"));
-            this.nUDProbeTravelY.Value = global::GrblPlotter.Properties.Settings.Default.probingTravelY;
-            // 
-            // nUDProbeTravelX
-            // 
-            this.nUDProbeTravelX.DataBindings.Add(new System.Windows.Forms.Binding("Value", global::GrblPlotter.Properties.Settings.Default, "probingTravelX", true, System.Windows.Forms.DataSourceUpdateMode.OnPropertyChanged));
-            this.nUDProbeTravelX.DecimalPlaces = 1;
-            resources.ApplyResources(this.nUDProbeTravelX, "nUDProbeTravelX");
-            this.nUDProbeTravelX.Minimum = new decimal(new int[] {
-            1,
-            0,
-            0,
-            65536});
-            this.nUDProbeTravelX.Name = "nUDProbeTravelX";
-            this.toolTip1.SetToolTip(this.nUDProbeTravelX, resources.GetString("nUDProbeTravelX.ToolTip"));
-            this.nUDProbeTravelX.Value = global::GrblPlotter.Properties.Settings.Default.probingTravelX;
-            // 
-            // rBCF2
-            // 
-            resources.ApplyResources(this.rBCF2, "rBCF2");
-            this.rBCF2.Name = "rBCF2";
-            this.toolTip1.SetToolTip(this.rBCF2, resources.GetString("rBCF2.ToolTip"));
-            this.rBCF2.UseVisualStyleBackColor = true;
-            this.rBCF2.CheckedChanged += new System.EventHandler(this.RbCF_CheckedCHanged);
-            // 
-            // rBCF1
-            // 
-            resources.ApplyResources(this.rBCF1, "rBCF1");
-            this.rBCF1.Name = "rBCF1";
-            this.toolTip1.SetToolTip(this.rBCF1, resources.GetString("rBCF1.ToolTip"));
-            this.rBCF1.UseVisualStyleBackColor = true;
-            this.rBCF1.CheckedChanged += new System.EventHandler(this.RbCF_CheckedCHanged);
-            // 
-            // btnGetAngleEF
-            // 
-            resources.ApplyResources(this.btnGetAngleEF, "btnGetAngleEF");
-            this.btnGetAngleEF.Name = "btnGetAngleEF";
-            this.toolTip1.SetToolTip(this.btnGetAngleEF, resources.GetString("btnGetAngleEF.ToolTip"));
-            this.btnGetAngleEF.UseVisualStyleBackColor = true;
-            this.btnGetAngleEF.Click += new System.EventHandler(this.BtnGetAngleEFClick);
-            // 
-            // tBAngle
-            // 
-            resources.ApplyResources(this.tBAngle, "tBAngle");
-            this.tBAngle.Name = "tBAngle";
-            this.toolTip1.SetToolTip(this.tBAngle, resources.GetString("tBAngle.ToolTip"));
-            // 
-            // cBSetCoordTL
-            // 
-            this.cBSetCoordTL.Checked = true;
-            this.cBSetCoordTL.CheckState = System.Windows.Forms.CheckState.Checked;
-            resources.ApplyResources(this.cBSetCoordTL, "cBSetCoordTL");
-            this.cBSetCoordTL.Name = "cBSetCoordTL";
-            this.toolTip1.SetToolTip(this.cBSetCoordTL, resources.GetString("cBSetCoordTL.ToolTip"));
-            this.cBSetCoordTL.UseVisualStyleBackColor = true;
-            // 
-            // btnSaveTL
-            // 
-            resources.ApplyResources(this.btnSaveTL, "btnSaveTL");
-            this.btnSaveTL.Name = "btnSaveTL";
-            this.toolTip1.SetToolTip(this.btnSaveTL, resources.GetString("btnSaveTL.ToolTip"));
-            this.btnSaveTL.UseVisualStyleBackColor = true;
-            this.btnSaveTL.Click += new System.EventHandler(this.BtnSaveTL_Click);
-            // 
-            // cBSetCenterZero
-            // 
-            resources.ApplyResources(this.cBSetCenterZero, "cBSetCenterZero");
-            this.cBSetCenterZero.Checked = global::GrblPlotter.Properties.Settings.Default.probingEdgeCenter;
-            this.cBSetCenterZero.DataBindings.Add(new System.Windows.Forms.Binding("Checked", global::GrblPlotter.Properties.Settings.Default, "probingEdgeCenter", true, System.Windows.Forms.DataSourceUpdateMode.OnPropertyChanged));
-            this.cBSetCenterZero.Name = "cBSetCenterZero";
-            this.toolTip1.SetToolTip(this.cBSetCenterZero, resources.GetString("cBSetCenterZero.ToolTip"));
-            this.cBSetCenterZero.UseVisualStyleBackColor = true;
-            // 
-            // nUDFindCenterAngle
-            // 
-            this.nUDFindCenterAngle.Increment = new decimal(new int[] {
-            15,
-            0,
-            0,
-            0});
-            resources.ApplyResources(this.nUDFindCenterAngle, "nUDFindCenterAngle");
-            this.nUDFindCenterAngle.Maximum = new decimal(new int[] {
-            180,
-            0,
-            0,
-            0});
-            this.nUDFindCenterAngle.Minimum = new decimal(new int[] {
-            180,
-            0,
-            0,
-            -2147483648});
-            this.nUDFindCenterAngle.Name = "nUDFindCenterAngle";
-            this.toolTip1.SetToolTip(this.nUDFindCenterAngle, resources.GetString("nUDFindCenterAngle.ToolTip"));
-            this.nUDFindCenterAngle.ValueChanged += new System.EventHandler(this.NudFindCenterAngle_ValueChanged);
-            // 
-            // gBMovement
-            // 
-            this.gBMovement.Controls.Add(this.nUDProbeFeedZ);
-            this.gBMovement.Controls.Add(this.nUDProbeFinalZ);
-            this.gBMovement.Controls.Add(this.nUDProbeFinalY);
-            this.gBMovement.Controls.Add(this.nUDProbeFinalX);
-            this.gBMovement.Controls.Add(this.nUDProbeSaveZ);
-            this.gBMovement.Controls.Add(this.nUDProbeSaveY);
-            this.gBMovement.Controls.Add(this.nUDProbeSaveX);
-            this.gBMovement.Controls.Add(this.label8);
-            this.gBMovement.Controls.Add(this.nUDProbeTravelZ);
-            this.gBMovement.Controls.Add(this.label9);
-            this.gBMovement.Controls.Add(this.label10);
-            this.gBMovement.Controls.Add(this.nUDProbeTravelY);
-            this.gBMovement.Controls.Add(this.nUDProbeFeedXY);
-            this.gBMovement.Controls.Add(this.nUDProbeTravelX);
-            this.gBMovement.Controls.Add(this.label2);
-            this.gBMovement.Controls.Add(this.label14);
-            this.gBMovement.Controls.Add(this.lblProbeFinal);
-            this.gBMovement.Controls.Add(this.label3);
-            this.gBMovement.Controls.Add(this.label13);
-            this.gBMovement.Controls.Add(this.label15);
-            resources.ApplyResources(this.gBMovement, "gBMovement");
-            this.gBMovement.Name = "gBMovement";
-            this.gBMovement.TabStop = false;
-            this.gBMovement.Enter += new System.EventHandler(this.ControlProbing_Click);
-            // 
-            // nUDProbeFeedZ
-            // 
-            this.nUDProbeFeedZ.DataBindings.Add(new System.Windows.Forms.Binding("Value", global::GrblPlotter.Properties.Settings.Default, "probingFeedZ", true, System.Windows.Forms.DataSourceUpdateMode.OnPropertyChanged));
-            this.nUDProbeFeedZ.Increment = new decimal(new int[] {
-            10,
-            0,
-            0,
-            0});
-            resources.ApplyResources(this.nUDProbeFeedZ, "nUDProbeFeedZ");
-            this.nUDProbeFeedZ.Maximum = new decimal(new int[] {
-            10000,
-            0,
-            0,
-            0});
-            this.nUDProbeFeedZ.Minimum = new decimal(new int[] {
-            10,
-            0,
-            0,
-            0});
-            this.nUDProbeFeedZ.Name = "nUDProbeFeedZ";
-            this.nUDProbeFeedZ.Value = global::GrblPlotter.Properties.Settings.Default.probingFeedZ;
-            // 
-            // label8
-            // 
-            resources.ApplyResources(this.label8, "label8");
-            this.label8.Name = "label8";
-            // 
-            // label9
-            // 
-            resources.ApplyResources(this.label9, "label9");
-            this.label9.Name = "label9";
-            // 
-            // label10
-            // 
-            resources.ApplyResources(this.label10, "label10");
-            this.label10.Name = "label10";
-            // 
-            // nUDProbeFeedXY
-            // 
-            this.nUDProbeFeedXY.DataBindings.Add(new System.Windows.Forms.Binding("Value", global::GrblPlotter.Properties.Settings.Default, "probingFeedXY", true, System.Windows.Forms.DataSourceUpdateMode.OnPropertyChanged));
-            this.nUDProbeFeedXY.Increment = new decimal(new int[] {
-            10,
-            0,
-            0,
-            0});
-            resources.ApplyResources(this.nUDProbeFeedXY, "nUDProbeFeedXY");
-            this.nUDProbeFeedXY.Maximum = new decimal(new int[] {
-            10000,
-            0,
-            0,
-            0});
-            this.nUDProbeFeedXY.Minimum = new decimal(new int[] {
-            10,
-            0,
-            0,
-            0});
-            this.nUDProbeFeedXY.Name = "nUDProbeFeedXY";
-            this.nUDProbeFeedXY.Value = global::GrblPlotter.Properties.Settings.Default.probingFeedXY;
-            // 
-            // label13
-            // 
-            resources.ApplyResources(this.label13, "label13");
-            this.label13.Name = "label13";
-            // 
-            // label15
-            // 
-            resources.ApplyResources(this.label15, "label15");
-            this.label15.Name = "label15";
-            // 
-            // tabControl1
-            // 
-            this.tabControl1.Controls.Add(this.tabPage1);
-            this.tabControl1.Controls.Add(this.tabPage2);
-            this.tabControl1.Controls.Add(this.tabPage3);
-            resources.ApplyResources(this.tabControl1, "tabControl1");
-            this.tabControl1.Name = "tabControl1";
-            this.tabControl1.SelectedIndex = 0;
-            this.tabControl1.Selected += new System.Windows.Forms.TabControlEventHandler(this.TabControl1_Selected);
-            this.tabControl1.Deselecting += new System.Windows.Forms.TabControlCancelEventHandler(this.TabControl1_Deselecting);
-            // 
-            // tabPage1
-            // 
-            this.tabPage1.Controls.Add(this.cBSetCenterZero);
-            this.tabPage1.Controls.Add(this.btnGetAngleEF);
-            this.tabPage1.Controls.Add(this.tBAngle);
-            this.tabPage1.Controls.Add(this.label20);
-            this.tabPage1.Controls.Add(this.lblEFStatus);
-            this.tabPage1.Controls.Add(this.label19);
-            this.tabPage1.Controls.Add(this.lblEFProgressInfo);
-            this.tabPage1.Controls.Add(this.btnStartEF);
-            this.tabPage1.Controls.Add(this.lblEFProgress);
-            this.tabPage1.Controls.Add(this.rB9);
-            this.tabPage1.Controls.Add(this.progressBarEF);
-            this.tabPage1.Controls.Add(this.btnCancelEF);
-            this.tabPage1.Controls.Add(this.rB8);
-            this.tabPage1.Controls.Add(this.rB7);
-            this.tabPage1.Controls.Add(this.rB6);
-            this.tabPage1.Controls.Add(this.rB5);
-            this.tabPage1.Controls.Add(this.rB4);
-            this.tabPage1.Controls.Add(this.rB3);
-            this.tabPage1.Controls.Add(this.rB2);
-            this.tabPage1.Controls.Add(this.rB1);
-            this.tabPage1.Controls.Add(this.cBZProbing);
-            resources.ApplyResources(this.tabPage1, "tabPage1");
-            this.tabPage1.Name = "tabPage1";
-            this.tabPage1.UseVisualStyleBackColor = true;
-            // 
-            // label20
-            // 
-            resources.ApplyResources(this.label20, "label20");
-            this.label20.Name = "label20";
-            // 
-            // lblEFStatus
-            // 
-            resources.ApplyResources(this.lblEFStatus, "lblEFStatus");
-            this.lblEFStatus.Name = "lblEFStatus";
-            // 
-            // label19
-            // 
-            resources.ApplyResources(this.label19, "label19");
-            this.label19.Name = "label19";
-            // 
-            // lblEFProgressInfo
-            // 
-            resources.ApplyResources(this.lblEFProgressInfo, "lblEFProgressInfo");
-            this.lblEFProgressInfo.Name = "lblEFProgressInfo";
-            // 
-            // btnStartEF
-            // 
-            resources.ApplyResources(this.btnStartEF, "btnStartEF");
-            this.btnStartEF.Name = "btnStartEF";
-            this.btnStartEF.UseVisualStyleBackColor = true;
-            this.btnStartEF.Click += new System.EventHandler(this.BtnStartEF_Click);
-            // 
-            // lblEFProgress
-            // 
-            resources.ApplyResources(this.lblEFProgress, "lblEFProgress");
-            this.lblEFProgress.Name = "lblEFProgress";
-            // 
-            // rB9
-            // 
-            resources.ApplyResources(this.rB9, "rB9");
-            this.rB9.Name = "rB9";
-            this.rB9.TabStop = true;
-            this.rB9.UseVisualStyleBackColor = true;
-            this.rB9.CheckedChanged += new System.EventHandler(this.RbEF_CheckedCHanged);
-            // 
-            // progressBarEF
-            // 
-            resources.ApplyResources(this.progressBarEF, "progressBarEF");
-            this.progressBarEF.Name = "progressBarEF";
-            // 
-            // btnCancelEF
-            // 
-            resources.ApplyResources(this.btnCancelEF, "btnCancelEF");
-            this.btnCancelEF.Name = "btnCancelEF";
-            this.btnCancelEF.UseVisualStyleBackColor = true;
-            this.btnCancelEF.Click += new System.EventHandler(this.BtnCancelEF_Click);
-            // 
-            // rB8
-            // 
-            resources.ApplyResources(this.rB8, "rB8");
-            this.rB8.Name = "rB8";
-            this.rB8.TabStop = true;
-            this.rB8.UseVisualStyleBackColor = true;
-            this.rB8.CheckedChanged += new System.EventHandler(this.RbEF_CheckedCHanged);
-            // 
-            // rB7
-            // 
-            resources.ApplyResources(this.rB7, "rB7");
-            this.rB7.Name = "rB7";
-            this.rB7.TabStop = true;
-            this.rB7.UseVisualStyleBackColor = true;
-            this.rB7.CheckedChanged += new System.EventHandler(this.RbEF_CheckedCHanged);
-            // 
-            // rB6
-            // 
-            resources.ApplyResources(this.rB6, "rB6");
-            this.rB6.Name = "rB6";
-            this.rB6.TabStop = true;
-            this.rB6.UseVisualStyleBackColor = true;
-            this.rB6.CheckedChanged += new System.EventHandler(this.RbEF_CheckedCHanged);
-            // 
-            // rB5
-            // 
-            resources.ApplyResources(this.rB5, "rB5");
-            this.rB5.Name = "rB5";
-            this.rB5.TabStop = true;
-            this.rB5.UseVisualStyleBackColor = true;
-            this.rB5.CheckedChanged += new System.EventHandler(this.RbEF_CheckedCHanged);
-            // 
-            // rB4
-            // 
-            resources.ApplyResources(this.rB4, "rB4");
-            this.rB4.Name = "rB4";
-            this.rB4.TabStop = true;
-            this.rB4.UseVisualStyleBackColor = true;
-            this.rB4.CheckedChanged += new System.EventHandler(this.RbEF_CheckedCHanged);
-            // 
-            // rB3
-            // 
-            resources.ApplyResources(this.rB3, "rB3");
-            this.rB3.Name = "rB3";
-            this.rB3.TabStop = true;
-            this.rB3.UseVisualStyleBackColor = true;
-            this.rB3.CheckedChanged += new System.EventHandler(this.RbEF_CheckedCHanged);
-            // 
-            // rB2
-            // 
-            resources.ApplyResources(this.rB2, "rB2");
-            this.rB2.Name = "rB2";
-            this.rB2.TabStop = true;
-            this.rB2.UseVisualStyleBackColor = true;
-            this.rB2.CheckedChanged += new System.EventHandler(this.RbEF_CheckedCHanged);
-            // 
-            // rB1
-            // 
-            resources.ApplyResources(this.rB1, "rB1");
-            this.rB1.Name = "rB1";
-            this.rB1.TabStop = true;
-            this.rB1.UseVisualStyleBackColor = true;
-            this.rB1.CheckedChanged += new System.EventHandler(this.RbEF_CheckedCHanged);
-            // 
-            // tabPage2
-            // 
-<<<<<<< HEAD
-            this.tabPage2.Controls.Add(this.xNeedFind);
-            this.tabPage2.Controls.Add(this.yNeedFind);
-=======
-            this.tabPage2.Controls.Add(this.cBFindCenterUseY);
-            this.tabPage2.Controls.Add(this.cBFindCenterUseX);
->>>>>>> 81be28d6
-            this.tabPage2.Controls.Add(this.cBFindCenterStartFromCenter);
-            this.tabPage2.Controls.Add(this.lblCFAngle);
-            this.tabPage2.Controls.Add(this.nUDFindCenterAngle);
-            this.tabPage2.Controls.Add(this.nUDWorkpieceDiameter);
-            this.tabPage2.Controls.Add(this.lblCFStatus);
-            this.tabPage2.Controls.Add(this.lblCFProgressInfo);
-            this.tabPage2.Controls.Add(this.btnStartCF);
-            this.tabPage2.Controls.Add(this.lblCFProgress);
-            this.tabPage2.Controls.Add(this.progressBarCF);
-            this.tabPage2.Controls.Add(this.btnCancelCF);
-            this.tabPage2.Controls.Add(this.rBCF2);
-            this.tabPage2.Controls.Add(this.rBCF1);
-            this.tabPage2.Controls.Add(this.label22);
-            this.tabPage2.Controls.Add(this.label21);
-            resources.ApplyResources(this.tabPage2, "tabPage2");
-            this.tabPage2.Name = "tabPage2";
-            this.tabPage2.UseVisualStyleBackColor = true;
-            // 
-            // xNeedFind
-            // 
-            resources.ApplyResources(this.xNeedFind, "xNeedFind");
-            this.xNeedFind.Checked = true;
-            this.xNeedFind.CheckState = System.Windows.Forms.CheckState.Checked;
-            this.xNeedFind.Name = "xNeedFind";
-            this.xNeedFind.UseVisualStyleBackColor = true;
-            this.xNeedFind.CheckedChanged += new System.EventHandler(this.needFind_CheckedChanged);
-            // 
-            // yNeedFind
-            // 
-            resources.ApplyResources(this.yNeedFind, "yNeedFind");
-            this.yNeedFind.Checked = true;
-            this.yNeedFind.CheckState = System.Windows.Forms.CheckState.Checked;
-            this.yNeedFind.Name = "yNeedFind";
-            this.yNeedFind.UseVisualStyleBackColor = true;
-            this.yNeedFind.CheckedChanged += new System.EventHandler(this.needFind_CheckedChanged);
-            // 
-            // cBFindCenterStartFromCenter
-            // 
-            resources.ApplyResources(this.cBFindCenterStartFromCenter, "cBFindCenterStartFromCenter");
-            this.cBFindCenterStartFromCenter.Name = "cBFindCenterStartFromCenter";
-            this.toolTip1.SetToolTip(this.cBFindCenterStartFromCenter, resources.GetString("cBFindCenterStartFromCenter.ToolTip"));
-            this.cBFindCenterStartFromCenter.UseVisualStyleBackColor = true;
-            // 
-            // lblCFAngle
-            // 
-            resources.ApplyResources(this.lblCFAngle, "lblCFAngle");
-            this.lblCFAngle.Name = "lblCFAngle";
-            // 
-            // lblCFStatus
-            // 
-            resources.ApplyResources(this.lblCFStatus, "lblCFStatus");
-            this.lblCFStatus.Name = "lblCFStatus";
-            // 
-            // lblCFProgressInfo
-            // 
-            resources.ApplyResources(this.lblCFProgressInfo, "lblCFProgressInfo");
-            this.lblCFProgressInfo.Name = "lblCFProgressInfo";
-            // 
-            // btnStartCF
-            // 
-            resources.ApplyResources(this.btnStartCF, "btnStartCF");
-            this.btnStartCF.Name = "btnStartCF";
-            this.btnStartCF.UseVisualStyleBackColor = true;
-            this.btnStartCF.Click += new System.EventHandler(this.BtnStartCF_Click);
-            // 
-            // lblCFProgress
-            // 
-            resources.ApplyResources(this.lblCFProgress, "lblCFProgress");
-            this.lblCFProgress.Name = "lblCFProgress";
-            // 
-            // progressBarCF
-            // 
-            resources.ApplyResources(this.progressBarCF, "progressBarCF");
-            this.progressBarCF.Name = "progressBarCF";
-            // 
-            // btnCancelCF
-            // 
-            resources.ApplyResources(this.btnCancelCF, "btnCancelCF");
-            this.btnCancelCF.Name = "btnCancelCF";
-            this.btnCancelCF.UseVisualStyleBackColor = true;
-            this.btnCancelCF.Click += new System.EventHandler(this.BtnCancelCF_Click);
-            // 
-            // label22
-            // 
-            resources.ApplyResources(this.label22, "label22");
-            this.label22.Name = "label22";
-            // 
-            // label21
-            // 
-            resources.ApplyResources(this.label21, "label21");
-            this.label21.Name = "label21";
-            // 
-            // tabPage3
-            // 
-            this.tabPage3.Controls.Add(this.btnSaveTL);
-            this.tabPage3.Controls.Add(this.btnClearTL);
-            this.tabPage3.Controls.Add(this.pBTL);
-            this.tabPage3.Controls.Add(this.lblTLStatus);
-            this.tabPage3.Controls.Add(this.label12);
-            this.tabPage3.Controls.Add(this.lblTLProgressInfo);
-            this.tabPage3.Controls.Add(this.btnStartTL);
-            this.tabPage3.Controls.Add(this.lblTLProgress);
-            this.tabPage3.Controls.Add(this.progressBarTL);
-            this.tabPage3.Controls.Add(this.btnCancelTL);
-            this.tabPage3.Controls.Add(this.cBSetCoordTL);
-            resources.ApplyResources(this.tabPage3, "tabPage3");
-            this.tabPage3.Name = "tabPage3";
-            this.tabPage3.UseVisualStyleBackColor = true;
-            // 
-            // btnClearTL
-            // 
-            resources.ApplyResources(this.btnClearTL, "btnClearTL");
-            this.btnClearTL.Name = "btnClearTL";
-            this.btnClearTL.UseVisualStyleBackColor = true;
-            this.btnClearTL.Click += new System.EventHandler(this.BtnClearTL_Click);
-            // 
-            // pBTL
-            // 
-            resources.ApplyResources(this.pBTL, "pBTL");
-            this.pBTL.Name = "pBTL";
-            this.pBTL.TabStop = false;
-            // 
-            // lblTLStatus
-            // 
-            resources.ApplyResources(this.lblTLStatus, "lblTLStatus");
-            this.lblTLStatus.Name = "lblTLStatus";
-            // 
-            // label12
-            // 
-            resources.ApplyResources(this.label12, "label12");
-            this.label12.Name = "label12";
-            // 
-            // lblTLProgressInfo
-            // 
-            resources.ApplyResources(this.lblTLProgressInfo, "lblTLProgressInfo");
-            this.lblTLProgressInfo.Name = "lblTLProgressInfo";
-            // 
-            // btnStartTL
-            // 
-            resources.ApplyResources(this.btnStartTL, "btnStartTL");
-            this.btnStartTL.Name = "btnStartTL";
-            this.btnStartTL.UseVisualStyleBackColor = true;
-            this.btnStartTL.Click += new System.EventHandler(this.BtnStartTL_Click);
-            // 
-            // lblTLProgress
-            // 
-            resources.ApplyResources(this.lblTLProgress, "lblTLProgress");
-            this.lblTLProgress.Name = "lblTLProgress";
-            // 
-            // progressBarTL
-            // 
-            resources.ApplyResources(this.progressBarTL, "progressBarTL");
-            this.progressBarTL.Name = "progressBarTL";
-            // 
-            // btnCancelTL
-            // 
-            resources.ApplyResources(this.btnCancelTL, "btnCancelTL");
-            this.btnCancelTL.Name = "btnCancelTL";
-            this.btnCancelTL.UseVisualStyleBackColor = true;
-            this.btnCancelTL.Click += new System.EventHandler(this.BtnCancelTL_Click);
-            // 
-            // timer1
-            // 
-            this.timer1.Enabled = true;
-            this.timer1.Interval = 200;
-            this.timer1.Tick += new System.EventHandler(this.Timer1_Tick);
-            // 
-            // gBCoordinates
-            // 
-            this.gBCoordinates.Controls.Add(this.btnProbeCoordClear);
-            this.gBCoordinates.Controls.Add(this.rBProbeCoord2);
-            this.gBCoordinates.Controls.Add(this.rBProbeCoord1);
-            this.gBCoordinates.Controls.Add(this.label11);
-            resources.ApplyResources(this.gBCoordinates, "gBCoordinates");
-            this.gBCoordinates.Name = "gBCoordinates";
-            this.gBCoordinates.TabStop = false;
-            // 
-            // btnProbeCoordClear
-            // 
-            resources.ApplyResources(this.btnProbeCoordClear, "btnProbeCoordClear");
-            this.btnProbeCoordClear.Name = "btnProbeCoordClear";
-            this.btnProbeCoordClear.UseVisualStyleBackColor = true;
-            this.btnProbeCoordClear.Click += new System.EventHandler(this.BtnProbeCoordClear_Click);
-            // 
-            // rBProbeCoord2
-            // 
-            resources.ApplyResources(this.rBProbeCoord2, "rBProbeCoord2");
-            this.rBProbeCoord2.Name = "rBProbeCoord2";
-            this.rBProbeCoord2.UseVisualStyleBackColor = true;
-            this.rBProbeCoord2.CheckedChanged += new System.EventHandler(this.RbProbeCoord1_CheckedChanged);
-            // 
-            // rBProbeCoord1
-            // 
-            resources.ApplyResources(this.rBProbeCoord1, "rBProbeCoord1");
-            this.rBProbeCoord1.Checked = global::GrblPlotter.Properties.Settings.Default.probingCoordG10;
-            this.rBProbeCoord1.DataBindings.Add(new System.Windows.Forms.Binding("Checked", global::GrblPlotter.Properties.Settings.Default, "probingCoordG10", true, System.Windows.Forms.DataSourceUpdateMode.OnPropertyChanged));
-            this.rBProbeCoord1.Name = "rBProbeCoord1";
-            this.rBProbeCoord1.TabStop = true;
-            this.rBProbeCoord1.UseVisualStyleBackColor = true;
-            this.rBProbeCoord1.CheckedChanged += new System.EventHandler(this.RbProbeCoord1_CheckedChanged);
-            // 
-            // label11
-            // 
-            resources.ApplyResources(this.label11, "label11");
-            this.label11.Name = "label11";
-            // 
-            // cBFindCenterUseX
-            // 
-            resources.ApplyResources(this.cBFindCenterUseX, "cBFindCenterUseX");
-            this.cBFindCenterUseX.Checked = true;
-            this.cBFindCenterUseX.CheckState = System.Windows.Forms.CheckState.Checked;
-            this.cBFindCenterUseX.Name = "cBFindCenterUseX";
-            this.toolTip1.SetToolTip(this.cBFindCenterUseX, resources.GetString("cBFindCenterUseX.ToolTip"));
-            this.cBFindCenterUseX.UseVisualStyleBackColor = true;
-            this.cBFindCenterUseX.CheckedChanged += new System.EventHandler(this.cBFindCenterUseX_CheckedChanged);
-            // 
-            // cBFindCenterUseY
-            // 
-            resources.ApplyResources(this.cBFindCenterUseY, "cBFindCenterUseY");
-            this.cBFindCenterUseY.Checked = true;
-            this.cBFindCenterUseY.CheckState = System.Windows.Forms.CheckState.Checked;
-            this.cBFindCenterUseY.Name = "cBFindCenterUseY";
-            this.toolTip1.SetToolTip(this.cBFindCenterUseY, resources.GetString("cBFindCenterUseY.ToolTip"));
-            this.cBFindCenterUseY.UseVisualStyleBackColor = true;
-            this.cBFindCenterUseY.CheckedChanged += new System.EventHandler(this.cBFindCenterUseY_CheckedChanged);
-            // 
-            // ControlProbing
-            // 
-            resources.ApplyResources(this, "$this");
-            this.AutoScaleMode = System.Windows.Forms.AutoScaleMode.Font;
-            this.Controls.Add(this.gBCoordinates);
-            this.Controls.Add(this.tabControl1);
-            this.Controls.Add(this.gBMovement);
-            this.Controls.Add(this.gBHardware);
-            this.DataBindings.Add(new System.Windows.Forms.Binding("Location", global::GrblPlotter.Properties.Settings.Default, "locationProbingForm", true, System.Windows.Forms.DataSourceUpdateMode.OnPropertyChanged));
-            this.Location = global::GrblPlotter.Properties.Settings.Default.locationProbingForm;
-            this.Name = "ControlProbing";
-            this.Load += new System.EventHandler(this.ControlProbing_Load);
-            this.Click += new System.EventHandler(this.ControlProbing_Click);
-            this.gBHardware.ResumeLayout(false);
-            this.gBHardware.PerformLayout();
-            ((System.ComponentModel.ISupportInitialize)(this.nUDProbeDiameter)).EndInit();
-            ((System.ComponentModel.ISupportInitialize)(this.nUDOffsetX)).EndInit();
-            ((System.ComponentModel.ISupportInitialize)(this.nUDOffsetY)).EndInit();
-            ((System.ComponentModel.ISupportInitialize)(this.nUDOffsetZ)).EndInit();
-            ((System.ComponentModel.ISupportInitialize)(this.nUDWorkpieceDiameter)).EndInit();
-            ((System.ComponentModel.ISupportInitialize)(this.nUDProbeFinalZ)).EndInit();
-            ((System.ComponentModel.ISupportInitialize)(this.nUDProbeFinalY)).EndInit();
-            ((System.ComponentModel.ISupportInitialize)(this.nUDProbeFinalX)).EndInit();
-            ((System.ComponentModel.ISupportInitialize)(this.nUDProbeSaveZ)).EndInit();
-            ((System.ComponentModel.ISupportInitialize)(this.nUDProbeSaveY)).EndInit();
-            ((System.ComponentModel.ISupportInitialize)(this.nUDProbeSaveX)).EndInit();
-            ((System.ComponentModel.ISupportInitialize)(this.nUDProbeTravelZ)).EndInit();
-            ((System.ComponentModel.ISupportInitialize)(this.nUDProbeTravelY)).EndInit();
-            ((System.ComponentModel.ISupportInitialize)(this.nUDProbeTravelX)).EndInit();
-            ((System.ComponentModel.ISupportInitialize)(this.nUDFindCenterAngle)).EndInit();
-            this.gBMovement.ResumeLayout(false);
-            this.gBMovement.PerformLayout();
-            ((System.ComponentModel.ISupportInitialize)(this.nUDProbeFeedZ)).EndInit();
-            ((System.ComponentModel.ISupportInitialize)(this.nUDProbeFeedXY)).EndInit();
-            this.tabControl1.ResumeLayout(false);
-            this.tabPage1.ResumeLayout(false);
-            this.tabPage1.PerformLayout();
-            this.tabPage2.ResumeLayout(false);
-            this.tabPage2.PerformLayout();
-            this.tabPage3.ResumeLayout(false);
-            this.tabPage3.PerformLayout();
-            ((System.ComponentModel.ISupportInitialize)(this.pBTL)).EndInit();
-            this.gBCoordinates.ResumeLayout(false);
-            this.gBCoordinates.PerformLayout();
-            this.ResumeLayout(false);
-
-        }
-
-        #endregion
-
-        private System.Windows.Forms.Label label1;
-        private System.Windows.Forms.ToolTip toolTip1;
-        private System.Windows.Forms.NumericUpDown nUDProbeDiameter;
-        private System.Windows.Forms.NumericUpDown nUDProbeTravelX;
-        private System.Windows.Forms.Label label2;
-        private System.Windows.Forms.NumericUpDown nUDProbeFeedXY;
-        private System.Windows.Forms.Label label3;
-        private System.Windows.Forms.NumericUpDown nUDOffsetZ;
-        private System.Windows.Forms.NumericUpDown nUDOffsetY;
-        private System.Windows.Forms.NumericUpDown nUDOffsetX;
-        private System.Windows.Forms.Label label4;
-        private System.Windows.Forms.CheckBox cBZProbing;
-        private System.Windows.Forms.GroupBox gBHardware;
-        private System.Windows.Forms.Label label7;
-        private System.Windows.Forms.Label label6;
-        private System.Windows.Forms.Label label5;
-        private System.Windows.Forms.GroupBox gBMovement;
-        private System.Windows.Forms.Label label8;
-        private System.Windows.Forms.NumericUpDown nUDProbeTravelZ;
-        private System.Windows.Forms.Label label9;
-        private System.Windows.Forms.Label label10;
-        private System.Windows.Forms.NumericUpDown nUDProbeTravelY;
-        private System.Windows.Forms.NumericUpDown nUDProbeFinalZ;
-        private System.Windows.Forms.NumericUpDown nUDProbeFinalY;
-        private System.Windows.Forms.Label lblProbeFinal;
-        private System.Windows.Forms.NumericUpDown nUDProbeFinalX;
-        private System.Windows.Forms.NumericUpDown nUDProbeSaveZ;
-        private System.Windows.Forms.NumericUpDown nUDProbeSaveY;
-        private System.Windows.Forms.Label label14;
-        private System.Windows.Forms.NumericUpDown nUDProbeSaveX;
-        private System.Windows.Forms.TabControl tabControl1;
-        private System.Windows.Forms.TabPage tabPage1;
-        private System.Windows.Forms.Button btnStartEF;
-        private System.Windows.Forms.RadioButton rB9;
-        private System.Windows.Forms.RadioButton rB8;
-        private System.Windows.Forms.RadioButton rB7;
-        private System.Windows.Forms.RadioButton rB6;
-        private System.Windows.Forms.RadioButton rB5;
-        private System.Windows.Forms.RadioButton rB4;
-        private System.Windows.Forms.RadioButton rB3;
-        private System.Windows.Forms.RadioButton rB2;
-        private System.Windows.Forms.RadioButton rB1;
-        private System.Windows.Forms.TabPage tabPage2;
-        private System.Windows.Forms.ProgressBar progressBarEF;
-        private System.Windows.Forms.Timer timer1;
-        private System.Windows.Forms.Label lblEFProgress;
-        private System.Windows.Forms.Label lblEFProgressInfo;
-        private System.Windows.Forms.Button btnCancelEF;
-        private System.Windows.Forms.Label label19;
-        private System.Windows.Forms.TabPage tabPage3;
-        private System.Windows.Forms.RadioButton rBCF2;
-        private System.Windows.Forms.RadioButton rBCF1;
-        private System.Windows.Forms.Label lblEFStatus;
-        private System.Windows.Forms.Label lblCFStatus;
-        private System.Windows.Forms.Label label21;
-        private System.Windows.Forms.Label lblCFProgressInfo;
-        private System.Windows.Forms.Button btnStartCF;
-        private System.Windows.Forms.Label lblCFProgress;
-        private System.Windows.Forms.ProgressBar progressBarCF;
-        private System.Windows.Forms.Button btnCancelCF;
-        private System.Windows.Forms.TextBox tBAngle;
-        private System.Windows.Forms.Label label20;
-        internal System.Windows.Forms.Button btnGetAngleEF;
-        private System.Windows.Forms.NumericUpDown nUDWorkpieceDiameter;
-        private System.Windows.Forms.Label label22;
-        private System.Windows.Forms.Label lblTLStatus;
-        private System.Windows.Forms.Label label12;
-        private System.Windows.Forms.Label lblTLProgressInfo;
-        private System.Windows.Forms.Button btnStartTL;
-        private System.Windows.Forms.Label lblTLProgress;
-        private System.Windows.Forms.ProgressBar progressBarTL;
-        private System.Windows.Forms.Button btnCancelTL;
-        private System.Windows.Forms.PictureBox pBTL;
-        private System.Windows.Forms.Button btnClearTL;
-        private System.Windows.Forms.GroupBox gBCoordinates;
-        private System.Windows.Forms.RadioButton rBProbeCoord1;
-        private System.Windows.Forms.RadioButton rBProbeCoord2;
-        private System.Windows.Forms.Button btnProbeCoordClear;
-        private System.Windows.Forms.CheckBox cBSetCoordTL;
-        private System.Windows.Forms.Button btnSaveTL;
-        private System.Windows.Forms.CheckBox cBSetCenterZero;
-        private System.Windows.Forms.Label label11;
-        private System.Windows.Forms.Label lblCFAngle;
-        private System.Windows.Forms.NumericUpDown nUDFindCenterAngle;
-        private System.Windows.Forms.CheckBox cBFindCenterStartFromCenter;
-        private System.Windows.Forms.NumericUpDown nUDProbeFeedZ;
-        private System.Windows.Forms.Label label13;
-        private System.Windows.Forms.Label label15;
-<<<<<<< HEAD
-        private System.Windows.Forms.CheckBox xNeedFind;
-        private System.Windows.Forms.CheckBox yNeedFind;
-=======
-        private System.Windows.Forms.CheckBox cBFindCenterUseY;
-        private System.Windows.Forms.CheckBox cBFindCenterUseX;
->>>>>>> 81be28d6
-    }
+﻿namespace GrblPlotter
+{
+    partial class ControlProbing
+    {
+        /// <summary>
+        /// Required designer variable.
+        /// </summary>
+        private System.ComponentModel.IContainer components = null;
+
+        /// <summary>
+        /// Clean up any resources being used.
+        /// </summary>
+        /// <param name="disposing">true if managed resources should be disposed; otherwise, false.</param>
+        protected override void Dispose(bool disposing)
+        {
+            if (disposing && (components != null))
+            {
+                components.Dispose();
+	//			cBold.Dispose();
+	//			cBnow.Dispose();
+            }
+            base.Dispose(disposing);
+        }
+
+        #region Windows Form Designer generated code
+
+        /// <summary>
+        /// Required method for Designer support - do not modify
+        /// the contents of this method with the code editor.
+        /// </summary>
+        private void InitializeComponent()
+        {
+            this.components = new System.ComponentModel.Container();
+            System.ComponentModel.ComponentResourceManager resources = new System.ComponentModel.ComponentResourceManager(typeof(ControlProbing));
+            this.label1 = new System.Windows.Forms.Label();
+            this.label2 = new System.Windows.Forms.Label();
+            this.label3 = new System.Windows.Forms.Label();
+            this.label4 = new System.Windows.Forms.Label();
+            this.cBZProbing = new System.Windows.Forms.CheckBox();
+            this.gBHardware = new System.Windows.Forms.GroupBox();
+            this.label7 = new System.Windows.Forms.Label();
+            this.label6 = new System.Windows.Forms.Label();
+            this.label5 = new System.Windows.Forms.Label();
+            this.nUDProbeDiameter = new System.Windows.Forms.NumericUpDown();
+            this.nUDOffsetX = new System.Windows.Forms.NumericUpDown();
+            this.nUDOffsetY = new System.Windows.Forms.NumericUpDown();
+            this.nUDOffsetZ = new System.Windows.Forms.NumericUpDown();
+            this.toolTip1 = new System.Windows.Forms.ToolTip(this.components);
+            this.label14 = new System.Windows.Forms.Label();
+            this.lblProbeFinal = new System.Windows.Forms.Label();
+            this.nUDWorkpieceDiameter = new System.Windows.Forms.NumericUpDown();
+            this.nUDProbeFinalZ = new System.Windows.Forms.NumericUpDown();
+            this.nUDProbeFinalY = new System.Windows.Forms.NumericUpDown();
+            this.nUDProbeFinalX = new System.Windows.Forms.NumericUpDown();
+            this.nUDProbeSaveZ = new System.Windows.Forms.NumericUpDown();
+            this.nUDProbeSaveY = new System.Windows.Forms.NumericUpDown();
+            this.nUDProbeSaveX = new System.Windows.Forms.NumericUpDown();
+            this.nUDProbeTravelZ = new System.Windows.Forms.NumericUpDown();
+            this.nUDProbeTravelY = new System.Windows.Forms.NumericUpDown();
+            this.nUDProbeTravelX = new System.Windows.Forms.NumericUpDown();
+            this.rBCF2 = new System.Windows.Forms.RadioButton();
+            this.rBCF1 = new System.Windows.Forms.RadioButton();
+            this.btnGetAngleEF = new System.Windows.Forms.Button();
+            this.tBAngle = new System.Windows.Forms.TextBox();
+            this.cBSetCoordTL = new System.Windows.Forms.CheckBox();
+            this.btnSaveTL = new System.Windows.Forms.Button();
+            this.cBSetCenterZero = new System.Windows.Forms.CheckBox();
+            this.nUDFindCenterAngle = new System.Windows.Forms.NumericUpDown();
+            this.gBMovement = new System.Windows.Forms.GroupBox();
+            this.nUDProbeFeedZ = new System.Windows.Forms.NumericUpDown();
+            this.label8 = new System.Windows.Forms.Label();
+            this.label9 = new System.Windows.Forms.Label();
+            this.label10 = new System.Windows.Forms.Label();
+            this.nUDProbeFeedXY = new System.Windows.Forms.NumericUpDown();
+            this.label13 = new System.Windows.Forms.Label();
+            this.label15 = new System.Windows.Forms.Label();
+            this.tabControl1 = new System.Windows.Forms.TabControl();
+            this.tabPage1 = new System.Windows.Forms.TabPage();
+            this.label20 = new System.Windows.Forms.Label();
+            this.lblEFStatus = new System.Windows.Forms.Label();
+            this.label19 = new System.Windows.Forms.Label();
+            this.lblEFProgressInfo = new System.Windows.Forms.Label();
+            this.btnStartEF = new System.Windows.Forms.Button();
+            this.lblEFProgress = new System.Windows.Forms.Label();
+            this.rB9 = new System.Windows.Forms.RadioButton();
+            this.progressBarEF = new System.Windows.Forms.ProgressBar();
+            this.btnCancelEF = new System.Windows.Forms.Button();
+            this.rB8 = new System.Windows.Forms.RadioButton();
+            this.rB7 = new System.Windows.Forms.RadioButton();
+            this.rB6 = new System.Windows.Forms.RadioButton();
+            this.rB5 = new System.Windows.Forms.RadioButton();
+            this.rB4 = new System.Windows.Forms.RadioButton();
+            this.rB3 = new System.Windows.Forms.RadioButton();
+            this.rB2 = new System.Windows.Forms.RadioButton();
+            this.rB1 = new System.Windows.Forms.RadioButton();
+            this.tabPage2 = new System.Windows.Forms.TabPage();
+            this.cBFindCenterStartFromCenter = new System.Windows.Forms.CheckBox();
+            this.lblCFAngle = new System.Windows.Forms.Label();
+            this.lblCFStatus = new System.Windows.Forms.Label();
+            this.lblCFProgressInfo = new System.Windows.Forms.Label();
+            this.btnStartCF = new System.Windows.Forms.Button();
+            this.lblCFProgress = new System.Windows.Forms.Label();
+            this.progressBarCF = new System.Windows.Forms.ProgressBar();
+            this.btnCancelCF = new System.Windows.Forms.Button();
+            this.label22 = new System.Windows.Forms.Label();
+            this.label21 = new System.Windows.Forms.Label();
+            this.tabPage3 = new System.Windows.Forms.TabPage();
+            this.btnClearTL = new System.Windows.Forms.Button();
+            this.pBTL = new System.Windows.Forms.PictureBox();
+            this.lblTLStatus = new System.Windows.Forms.Label();
+            this.label12 = new System.Windows.Forms.Label();
+            this.lblTLProgressInfo = new System.Windows.Forms.Label();
+            this.btnStartTL = new System.Windows.Forms.Button();
+            this.lblTLProgress = new System.Windows.Forms.Label();
+            this.progressBarTL = new System.Windows.Forms.ProgressBar();
+            this.btnCancelTL = new System.Windows.Forms.Button();
+            this.timer1 = new System.Windows.Forms.Timer(this.components);
+            this.gBCoordinates = new System.Windows.Forms.GroupBox();
+            this.btnProbeCoordClear = new System.Windows.Forms.Button();
+            this.rBProbeCoord2 = new System.Windows.Forms.RadioButton();
+            this.rBProbeCoord1 = new System.Windows.Forms.RadioButton();
+            this.label11 = new System.Windows.Forms.Label();
+            this.cBFindCenterUseX = new System.Windows.Forms.CheckBox();
+            this.cBFindCenterUseY = new System.Windows.Forms.CheckBox();
+            this.gBHardware.SuspendLayout();
+            ((System.ComponentModel.ISupportInitialize)(this.nUDProbeDiameter)).BeginInit();
+            ((System.ComponentModel.ISupportInitialize)(this.nUDOffsetX)).BeginInit();
+            ((System.ComponentModel.ISupportInitialize)(this.nUDOffsetY)).BeginInit();
+            ((System.ComponentModel.ISupportInitialize)(this.nUDOffsetZ)).BeginInit();
+            ((System.ComponentModel.ISupportInitialize)(this.nUDWorkpieceDiameter)).BeginInit();
+            ((System.ComponentModel.ISupportInitialize)(this.nUDProbeFinalZ)).BeginInit();
+            ((System.ComponentModel.ISupportInitialize)(this.nUDProbeFinalY)).BeginInit();
+            ((System.ComponentModel.ISupportInitialize)(this.nUDProbeFinalX)).BeginInit();
+            ((System.ComponentModel.ISupportInitialize)(this.nUDProbeSaveZ)).BeginInit();
+            ((System.ComponentModel.ISupportInitialize)(this.nUDProbeSaveY)).BeginInit();
+            ((System.ComponentModel.ISupportInitialize)(this.nUDProbeSaveX)).BeginInit();
+            ((System.ComponentModel.ISupportInitialize)(this.nUDProbeTravelZ)).BeginInit();
+            ((System.ComponentModel.ISupportInitialize)(this.nUDProbeTravelY)).BeginInit();
+            ((System.ComponentModel.ISupportInitialize)(this.nUDProbeTravelX)).BeginInit();
+            ((System.ComponentModel.ISupportInitialize)(this.nUDFindCenterAngle)).BeginInit();
+            this.gBMovement.SuspendLayout();
+            ((System.ComponentModel.ISupportInitialize)(this.nUDProbeFeedZ)).BeginInit();
+            ((System.ComponentModel.ISupportInitialize)(this.nUDProbeFeedXY)).BeginInit();
+            this.tabControl1.SuspendLayout();
+            this.tabPage1.SuspendLayout();
+            this.tabPage2.SuspendLayout();
+            this.tabPage3.SuspendLayout();
+            ((System.ComponentModel.ISupportInitialize)(this.pBTL)).BeginInit();
+            this.gBCoordinates.SuspendLayout();
+            this.SuspendLayout();
+            // 
+            // label1
+            // 
+            resources.ApplyResources(this.label1, "label1");
+            this.label1.Name = "label1";
+            this.toolTip1.SetToolTip(this.label1, resources.GetString("label1.ToolTip"));
+            // 
+            // label2
+            // 
+            resources.ApplyResources(this.label2, "label2");
+            this.label2.Name = "label2";
+            this.toolTip1.SetToolTip(this.label2, resources.GetString("label2.ToolTip"));
+            // 
+            // label3
+            // 
+            resources.ApplyResources(this.label3, "label3");
+            this.label3.Name = "label3";
+            // 
+            // label4
+            // 
+            resources.ApplyResources(this.label4, "label4");
+            this.label4.Name = "label4";
+            this.toolTip1.SetToolTip(this.label4, resources.GetString("label4.ToolTip"));
+            // 
+            // cBZProbing
+            // 
+            resources.ApplyResources(this.cBZProbing, "cBZProbing");
+            this.cBZProbing.Checked = global::GrblPlotter.Properties.Settings.Default.probingEdgeZ;
+            this.cBZProbing.DataBindings.Add(new System.Windows.Forms.Binding("Checked", global::GrblPlotter.Properties.Settings.Default, "probingEdgeZ", true, System.Windows.Forms.DataSourceUpdateMode.OnPropertyChanged));
+            this.cBZProbing.Name = "cBZProbing";
+            this.toolTip1.SetToolTip(this.cBZProbing, resources.GetString("cBZProbing.ToolTip"));
+            this.cBZProbing.UseVisualStyleBackColor = true;
+            this.cBZProbing.CheckedChanged += new System.EventHandler(this.CbZProbing_CheckedChanged);
+            // 
+            // gBHardware
+            // 
+            this.gBHardware.Controls.Add(this.label7);
+            this.gBHardware.Controls.Add(this.label6);
+            this.gBHardware.Controls.Add(this.label5);
+            this.gBHardware.Controls.Add(this.nUDProbeDiameter);
+            this.gBHardware.Controls.Add(this.nUDOffsetX);
+            this.gBHardware.Controls.Add(this.nUDOffsetY);
+            this.gBHardware.Controls.Add(this.nUDOffsetZ);
+            this.gBHardware.Controls.Add(this.label4);
+            this.gBHardware.Controls.Add(this.label1);
+            resources.ApplyResources(this.gBHardware, "gBHardware");
+            this.gBHardware.Name = "gBHardware";
+            this.gBHardware.TabStop = false;
+            this.gBHardware.Enter += new System.EventHandler(this.ControlProbing_Click);
+            // 
+            // label7
+            // 
+            resources.ApplyResources(this.label7, "label7");
+            this.label7.Name = "label7";
+            // 
+            // label6
+            // 
+            resources.ApplyResources(this.label6, "label6");
+            this.label6.Name = "label6";
+            // 
+            // label5
+            // 
+            resources.ApplyResources(this.label5, "label5");
+            this.label5.Name = "label5";
+            // 
+            // nUDProbeDiameter
+            // 
+            this.nUDProbeDiameter.DataBindings.Add(new System.Windows.Forms.Binding("Value", global::GrblPlotter.Properties.Settings.Default, "probingToolDiameter", true, System.Windows.Forms.DataSourceUpdateMode.OnPropertyChanged));
+            this.nUDProbeDiameter.DecimalPlaces = 3;
+            resources.ApplyResources(this.nUDProbeDiameter, "nUDProbeDiameter");
+            this.nUDProbeDiameter.Minimum = new decimal(new int[] {
+            1,
+            0,
+            0,
+            196608});
+            this.nUDProbeDiameter.Name = "nUDProbeDiameter";
+            this.toolTip1.SetToolTip(this.nUDProbeDiameter, resources.GetString("nUDProbeDiameter.ToolTip"));
+            this.nUDProbeDiameter.Value = global::GrblPlotter.Properties.Settings.Default.probingToolDiameter;
+            // 
+            // nUDOffsetX
+            // 
+            this.nUDOffsetX.DataBindings.Add(new System.Windows.Forms.Binding("Value", global::GrblPlotter.Properties.Settings.Default, "probingOffsetX", true, System.Windows.Forms.DataSourceUpdateMode.OnPropertyChanged));
+            this.nUDOffsetX.DecimalPlaces = 3;
+            resources.ApplyResources(this.nUDOffsetX, "nUDOffsetX");
+            this.nUDOffsetX.Name = "nUDOffsetX";
+            this.toolTip1.SetToolTip(this.nUDOffsetX, resources.GetString("nUDOffsetX.ToolTip"));
+            this.nUDOffsetX.Value = global::GrblPlotter.Properties.Settings.Default.probingOffsetX;
+            this.nUDOffsetX.ValueChanged += new System.EventHandler(this.NudOffset_ValueChanged);
+            // 
+            // nUDOffsetY
+            // 
+            this.nUDOffsetY.DataBindings.Add(new System.Windows.Forms.Binding("Value", global::GrblPlotter.Properties.Settings.Default, "probingOffsetY", true, System.Windows.Forms.DataSourceUpdateMode.OnPropertyChanged));
+            this.nUDOffsetY.DecimalPlaces = 3;
+            resources.ApplyResources(this.nUDOffsetY, "nUDOffsetY");
+            this.nUDOffsetY.Name = "nUDOffsetY";
+            this.toolTip1.SetToolTip(this.nUDOffsetY, resources.GetString("nUDOffsetY.ToolTip"));
+            this.nUDOffsetY.Value = global::GrblPlotter.Properties.Settings.Default.probingOffsetY;
+            this.nUDOffsetY.ValueChanged += new System.EventHandler(this.NudOffset_ValueChanged);
+            // 
+            // nUDOffsetZ
+            // 
+            this.nUDOffsetZ.DataBindings.Add(new System.Windows.Forms.Binding("Value", global::GrblPlotter.Properties.Settings.Default, "probingOffsetZ", true, System.Windows.Forms.DataSourceUpdateMode.OnPropertyChanged));
+            this.nUDOffsetZ.DecimalPlaces = 3;
+            resources.ApplyResources(this.nUDOffsetZ, "nUDOffsetZ");
+            this.nUDOffsetZ.Name = "nUDOffsetZ";
+            this.toolTip1.SetToolTip(this.nUDOffsetZ, resources.GetString("nUDOffsetZ.ToolTip"));
+            this.nUDOffsetZ.Value = global::GrblPlotter.Properties.Settings.Default.probingOffsetZ;
+            this.nUDOffsetZ.ValueChanged += new System.EventHandler(this.NudOffset_ValueChanged);
+            // 
+            // label14
+            // 
+            resources.ApplyResources(this.label14, "label14");
+            this.label14.Name = "label14";
+            this.toolTip1.SetToolTip(this.label14, resources.GetString("label14.ToolTip"));
+            // 
+            // lblProbeFinal
+            // 
+            resources.ApplyResources(this.lblProbeFinal, "lblProbeFinal");
+            this.lblProbeFinal.Name = "lblProbeFinal";
+            this.toolTip1.SetToolTip(this.lblProbeFinal, resources.GetString("lblProbeFinal.ToolTip"));
+            // 
+            // nUDWorkpieceDiameter
+            // 
+            this.nUDWorkpieceDiameter.DataBindings.Add(new System.Windows.Forms.Binding("Value", global::GrblPlotter.Properties.Settings.Default, "probingWorkpieceDiameter", true, System.Windows.Forms.DataSourceUpdateMode.OnPropertyChanged));
+            this.nUDWorkpieceDiameter.DecimalPlaces = 1;
+            resources.ApplyResources(this.nUDWorkpieceDiameter, "nUDWorkpieceDiameter");
+            this.nUDWorkpieceDiameter.Maximum = new decimal(new int[] {
+            1000,
+            0,
+            0,
+            0});
+            this.nUDWorkpieceDiameter.Minimum = new decimal(new int[] {
+            1,
+            0,
+            0,
+            65536});
+            this.nUDWorkpieceDiameter.Name = "nUDWorkpieceDiameter";
+            this.toolTip1.SetToolTip(this.nUDWorkpieceDiameter, resources.GetString("nUDWorkpieceDiameter.ToolTip"));
+            this.nUDWorkpieceDiameter.Value = global::GrblPlotter.Properties.Settings.Default.probingWorkpieceDiameter;
+            // 
+            // nUDProbeFinalZ
+            // 
+            this.nUDProbeFinalZ.DataBindings.Add(new System.Windows.Forms.Binding("Value", global::GrblPlotter.Properties.Settings.Default, "probingFinalZ", true, System.Windows.Forms.DataSourceUpdateMode.OnPropertyChanged));
+            this.nUDProbeFinalZ.DecimalPlaces = 1;
+            resources.ApplyResources(this.nUDProbeFinalZ, "nUDProbeFinalZ");
+            this.nUDProbeFinalZ.Minimum = new decimal(new int[] {
+            1,
+            0,
+            0,
+            65536});
+            this.nUDProbeFinalZ.Name = "nUDProbeFinalZ";
+            this.toolTip1.SetToolTip(this.nUDProbeFinalZ, resources.GetString("nUDProbeFinalZ.ToolTip"));
+            this.nUDProbeFinalZ.Value = global::GrblPlotter.Properties.Settings.Default.probingFinalZ;
+            // 
+            // nUDProbeFinalY
+            // 
+            this.nUDProbeFinalY.DataBindings.Add(new System.Windows.Forms.Binding("Value", global::GrblPlotter.Properties.Settings.Default, "probingFinalY", true, System.Windows.Forms.DataSourceUpdateMode.OnPropertyChanged));
+            this.nUDProbeFinalY.DecimalPlaces = 1;
+            resources.ApplyResources(this.nUDProbeFinalY, "nUDProbeFinalY");
+            this.nUDProbeFinalY.Minimum = new decimal(new int[] {
+            1,
+            0,
+            0,
+            65536});
+            this.nUDProbeFinalY.Name = "nUDProbeFinalY";
+            this.toolTip1.SetToolTip(this.nUDProbeFinalY, resources.GetString("nUDProbeFinalY.ToolTip"));
+            this.nUDProbeFinalY.Value = global::GrblPlotter.Properties.Settings.Default.probingFinalY;
+            // 
+            // nUDProbeFinalX
+            // 
+            this.nUDProbeFinalX.DataBindings.Add(new System.Windows.Forms.Binding("Value", global::GrblPlotter.Properties.Settings.Default, "probingFinalX", true, System.Windows.Forms.DataSourceUpdateMode.OnPropertyChanged));
+            this.nUDProbeFinalX.DecimalPlaces = 1;
+            resources.ApplyResources(this.nUDProbeFinalX, "nUDProbeFinalX");
+            this.nUDProbeFinalX.Minimum = new decimal(new int[] {
+            1,
+            0,
+            0,
+            65536});
+            this.nUDProbeFinalX.Name = "nUDProbeFinalX";
+            this.toolTip1.SetToolTip(this.nUDProbeFinalX, resources.GetString("nUDProbeFinalX.ToolTip"));
+            this.nUDProbeFinalX.Value = global::GrblPlotter.Properties.Settings.Default.probingFinalX;
+            // 
+            // nUDProbeSaveZ
+            // 
+            this.nUDProbeSaveZ.DataBindings.Add(new System.Windows.Forms.Binding("Value", global::GrblPlotter.Properties.Settings.Default, "probingSaveZ", true, System.Windows.Forms.DataSourceUpdateMode.OnPropertyChanged));
+            this.nUDProbeSaveZ.DecimalPlaces = 1;
+            resources.ApplyResources(this.nUDProbeSaveZ, "nUDProbeSaveZ");
+            this.nUDProbeSaveZ.Minimum = new decimal(new int[] {
+            1,
+            0,
+            0,
+            65536});
+            this.nUDProbeSaveZ.Name = "nUDProbeSaveZ";
+            this.toolTip1.SetToolTip(this.nUDProbeSaveZ, resources.GetString("nUDProbeSaveZ.ToolTip"));
+            this.nUDProbeSaveZ.Value = global::GrblPlotter.Properties.Settings.Default.probingSaveZ;
+            this.nUDProbeSaveZ.ValueChanged += new System.EventHandler(this.NudProbeSave_ValueChanged);
+            // 
+            // nUDProbeSaveY
+            // 
+            this.nUDProbeSaveY.DataBindings.Add(new System.Windows.Forms.Binding("Value", global::GrblPlotter.Properties.Settings.Default, "probingSaveY", true, System.Windows.Forms.DataSourceUpdateMode.OnPropertyChanged));
+            this.nUDProbeSaveY.DecimalPlaces = 1;
+            resources.ApplyResources(this.nUDProbeSaveY, "nUDProbeSaveY");
+            this.nUDProbeSaveY.Minimum = new decimal(new int[] {
+            1,
+            0,
+            0,
+            65536});
+            this.nUDProbeSaveY.Name = "nUDProbeSaveY";
+            this.toolTip1.SetToolTip(this.nUDProbeSaveY, resources.GetString("nUDProbeSaveY.ToolTip"));
+            this.nUDProbeSaveY.Value = global::GrblPlotter.Properties.Settings.Default.probingSaveY;
+            this.nUDProbeSaveY.ValueChanged += new System.EventHandler(this.NudProbeSave_ValueChanged);
+            // 
+            // nUDProbeSaveX
+            // 
+            this.nUDProbeSaveX.DataBindings.Add(new System.Windows.Forms.Binding("Value", global::GrblPlotter.Properties.Settings.Default, "probingSaveX", true, System.Windows.Forms.DataSourceUpdateMode.OnPropertyChanged));
+            this.nUDProbeSaveX.DecimalPlaces = 1;
+            resources.ApplyResources(this.nUDProbeSaveX, "nUDProbeSaveX");
+            this.nUDProbeSaveX.Minimum = new decimal(new int[] {
+            1,
+            0,
+            0,
+            65536});
+            this.nUDProbeSaveX.Name = "nUDProbeSaveX";
+            this.toolTip1.SetToolTip(this.nUDProbeSaveX, resources.GetString("nUDProbeSaveX.ToolTip"));
+            this.nUDProbeSaveX.Value = global::GrblPlotter.Properties.Settings.Default.probingSaveX;
+            this.nUDProbeSaveX.ValueChanged += new System.EventHandler(this.NudProbeSave_ValueChanged);
+            // 
+            // nUDProbeTravelZ
+            // 
+            this.nUDProbeTravelZ.DataBindings.Add(new System.Windows.Forms.Binding("Value", global::GrblPlotter.Properties.Settings.Default, "probingTravelZ", true, System.Windows.Forms.DataSourceUpdateMode.OnPropertyChanged));
+            this.nUDProbeTravelZ.DecimalPlaces = 1;
+            resources.ApplyResources(this.nUDProbeTravelZ, "nUDProbeTravelZ");
+            this.nUDProbeTravelZ.Minimum = new decimal(new int[] {
+            1,
+            0,
+            0,
+            65536});
+            this.nUDProbeTravelZ.Name = "nUDProbeTravelZ";
+            this.toolTip1.SetToolTip(this.nUDProbeTravelZ, resources.GetString("nUDProbeTravelZ.ToolTip"));
+            this.nUDProbeTravelZ.Value = global::GrblPlotter.Properties.Settings.Default.probingTravelZ;
+            // 
+            // nUDProbeTravelY
+            // 
+            this.nUDProbeTravelY.DataBindings.Add(new System.Windows.Forms.Binding("Value", global::GrblPlotter.Properties.Settings.Default, "probingTravelY", true, System.Windows.Forms.DataSourceUpdateMode.OnPropertyChanged));
+            this.nUDProbeTravelY.DecimalPlaces = 1;
+            resources.ApplyResources(this.nUDProbeTravelY, "nUDProbeTravelY");
+            this.nUDProbeTravelY.Minimum = new decimal(new int[] {
+            1,
+            0,
+            0,
+            65536});
+            this.nUDProbeTravelY.Name = "nUDProbeTravelY";
+            this.toolTip1.SetToolTip(this.nUDProbeTravelY, resources.GetString("nUDProbeTravelY.ToolTip"));
+            this.nUDProbeTravelY.Value = global::GrblPlotter.Properties.Settings.Default.probingTravelY;
+            // 
+            // nUDProbeTravelX
+            // 
+            this.nUDProbeTravelX.DataBindings.Add(new System.Windows.Forms.Binding("Value", global::GrblPlotter.Properties.Settings.Default, "probingTravelX", true, System.Windows.Forms.DataSourceUpdateMode.OnPropertyChanged));
+            this.nUDProbeTravelX.DecimalPlaces = 1;
+            resources.ApplyResources(this.nUDProbeTravelX, "nUDProbeTravelX");
+            this.nUDProbeTravelX.Minimum = new decimal(new int[] {
+            1,
+            0,
+            0,
+            65536});
+            this.nUDProbeTravelX.Name = "nUDProbeTravelX";
+            this.toolTip1.SetToolTip(this.nUDProbeTravelX, resources.GetString("nUDProbeTravelX.ToolTip"));
+            this.nUDProbeTravelX.Value = global::GrblPlotter.Properties.Settings.Default.probingTravelX;
+            // 
+            // rBCF2
+            // 
+            resources.ApplyResources(this.rBCF2, "rBCF2");
+            this.rBCF2.Name = "rBCF2";
+            this.toolTip1.SetToolTip(this.rBCF2, resources.GetString("rBCF2.ToolTip"));
+            this.rBCF2.UseVisualStyleBackColor = true;
+            this.rBCF2.CheckedChanged += new System.EventHandler(this.RbCF_CheckedCHanged);
+            // 
+            // rBCF1
+            // 
+            resources.ApplyResources(this.rBCF1, "rBCF1");
+            this.rBCF1.Name = "rBCF1";
+            this.toolTip1.SetToolTip(this.rBCF1, resources.GetString("rBCF1.ToolTip"));
+            this.rBCF1.UseVisualStyleBackColor = true;
+            this.rBCF1.CheckedChanged += new System.EventHandler(this.RbCF_CheckedCHanged);
+            // 
+            // btnGetAngleEF
+            // 
+            resources.ApplyResources(this.btnGetAngleEF, "btnGetAngleEF");
+            this.btnGetAngleEF.Name = "btnGetAngleEF";
+            this.toolTip1.SetToolTip(this.btnGetAngleEF, resources.GetString("btnGetAngleEF.ToolTip"));
+            this.btnGetAngleEF.UseVisualStyleBackColor = true;
+            this.btnGetAngleEF.Click += new System.EventHandler(this.BtnGetAngleEFClick);
+            // 
+            // tBAngle
+            // 
+            resources.ApplyResources(this.tBAngle, "tBAngle");
+            this.tBAngle.Name = "tBAngle";
+            this.toolTip1.SetToolTip(this.tBAngle, resources.GetString("tBAngle.ToolTip"));
+            // 
+            // cBSetCoordTL
+            // 
+            this.cBSetCoordTL.Checked = true;
+            this.cBSetCoordTL.CheckState = System.Windows.Forms.CheckState.Checked;
+            resources.ApplyResources(this.cBSetCoordTL, "cBSetCoordTL");
+            this.cBSetCoordTL.Name = "cBSetCoordTL";
+            this.toolTip1.SetToolTip(this.cBSetCoordTL, resources.GetString("cBSetCoordTL.ToolTip"));
+            this.cBSetCoordTL.UseVisualStyleBackColor = true;
+            // 
+            // btnSaveTL
+            // 
+            resources.ApplyResources(this.btnSaveTL, "btnSaveTL");
+            this.btnSaveTL.Name = "btnSaveTL";
+            this.toolTip1.SetToolTip(this.btnSaveTL, resources.GetString("btnSaveTL.ToolTip"));
+            this.btnSaveTL.UseVisualStyleBackColor = true;
+            this.btnSaveTL.Click += new System.EventHandler(this.BtnSaveTL_Click);
+            // 
+            // cBSetCenterZero
+            // 
+            resources.ApplyResources(this.cBSetCenterZero, "cBSetCenterZero");
+            this.cBSetCenterZero.Checked = global::GrblPlotter.Properties.Settings.Default.probingEdgeCenter;
+            this.cBSetCenterZero.DataBindings.Add(new System.Windows.Forms.Binding("Checked", global::GrblPlotter.Properties.Settings.Default, "probingEdgeCenter", true, System.Windows.Forms.DataSourceUpdateMode.OnPropertyChanged));
+            this.cBSetCenterZero.Name = "cBSetCenterZero";
+            this.toolTip1.SetToolTip(this.cBSetCenterZero, resources.GetString("cBSetCenterZero.ToolTip"));
+            this.cBSetCenterZero.UseVisualStyleBackColor = true;
+            // 
+            // nUDFindCenterAngle
+            // 
+            this.nUDFindCenterAngle.Increment = new decimal(new int[] {
+            15,
+            0,
+            0,
+            0});
+            resources.ApplyResources(this.nUDFindCenterAngle, "nUDFindCenterAngle");
+            this.nUDFindCenterAngle.Maximum = new decimal(new int[] {
+            180,
+            0,
+            0,
+            0});
+            this.nUDFindCenterAngle.Minimum = new decimal(new int[] {
+            180,
+            0,
+            0,
+            -2147483648});
+            this.nUDFindCenterAngle.Name = "nUDFindCenterAngle";
+            this.toolTip1.SetToolTip(this.nUDFindCenterAngle, resources.GetString("nUDFindCenterAngle.ToolTip"));
+            this.nUDFindCenterAngle.ValueChanged += new System.EventHandler(this.NudFindCenterAngle_ValueChanged);
+            // 
+            // gBMovement
+            // 
+            this.gBMovement.Controls.Add(this.nUDProbeFeedZ);
+            this.gBMovement.Controls.Add(this.nUDProbeFinalZ);
+            this.gBMovement.Controls.Add(this.nUDProbeFinalY);
+            this.gBMovement.Controls.Add(this.nUDProbeFinalX);
+            this.gBMovement.Controls.Add(this.nUDProbeSaveZ);
+            this.gBMovement.Controls.Add(this.nUDProbeSaveY);
+            this.gBMovement.Controls.Add(this.nUDProbeSaveX);
+            this.gBMovement.Controls.Add(this.label8);
+            this.gBMovement.Controls.Add(this.nUDProbeTravelZ);
+            this.gBMovement.Controls.Add(this.label9);
+            this.gBMovement.Controls.Add(this.label10);
+            this.gBMovement.Controls.Add(this.nUDProbeTravelY);
+            this.gBMovement.Controls.Add(this.nUDProbeFeedXY);
+            this.gBMovement.Controls.Add(this.nUDProbeTravelX);
+            this.gBMovement.Controls.Add(this.label2);
+            this.gBMovement.Controls.Add(this.label14);
+            this.gBMovement.Controls.Add(this.lblProbeFinal);
+            this.gBMovement.Controls.Add(this.label3);
+            this.gBMovement.Controls.Add(this.label13);
+            this.gBMovement.Controls.Add(this.label15);
+            resources.ApplyResources(this.gBMovement, "gBMovement");
+            this.gBMovement.Name = "gBMovement";
+            this.gBMovement.TabStop = false;
+            this.gBMovement.Enter += new System.EventHandler(this.ControlProbing_Click);
+            // 
+            // nUDProbeFeedZ
+            // 
+            this.nUDProbeFeedZ.DataBindings.Add(new System.Windows.Forms.Binding("Value", global::GrblPlotter.Properties.Settings.Default, "probingFeedZ", true, System.Windows.Forms.DataSourceUpdateMode.OnPropertyChanged));
+            this.nUDProbeFeedZ.Increment = new decimal(new int[] {
+            10,
+            0,
+            0,
+            0});
+            resources.ApplyResources(this.nUDProbeFeedZ, "nUDProbeFeedZ");
+            this.nUDProbeFeedZ.Maximum = new decimal(new int[] {
+            10000,
+            0,
+            0,
+            0});
+            this.nUDProbeFeedZ.Minimum = new decimal(new int[] {
+            10,
+            0,
+            0,
+            0});
+            this.nUDProbeFeedZ.Name = "nUDProbeFeedZ";
+            this.nUDProbeFeedZ.Value = global::GrblPlotter.Properties.Settings.Default.probingFeedZ;
+            // 
+            // label8
+            // 
+            resources.ApplyResources(this.label8, "label8");
+            this.label8.Name = "label8";
+            // 
+            // label9
+            // 
+            resources.ApplyResources(this.label9, "label9");
+            this.label9.Name = "label9";
+            // 
+            // label10
+            // 
+            resources.ApplyResources(this.label10, "label10");
+            this.label10.Name = "label10";
+            // 
+            // nUDProbeFeedXY
+            // 
+            this.nUDProbeFeedXY.DataBindings.Add(new System.Windows.Forms.Binding("Value", global::GrblPlotter.Properties.Settings.Default, "probingFeedXY", true, System.Windows.Forms.DataSourceUpdateMode.OnPropertyChanged));
+            this.nUDProbeFeedXY.Increment = new decimal(new int[] {
+            10,
+            0,
+            0,
+            0});
+            resources.ApplyResources(this.nUDProbeFeedXY, "nUDProbeFeedXY");
+            this.nUDProbeFeedXY.Maximum = new decimal(new int[] {
+            10000,
+            0,
+            0,
+            0});
+            this.nUDProbeFeedXY.Minimum = new decimal(new int[] {
+            10,
+            0,
+            0,
+            0});
+            this.nUDProbeFeedXY.Name = "nUDProbeFeedXY";
+            this.nUDProbeFeedXY.Value = global::GrblPlotter.Properties.Settings.Default.probingFeedXY;
+            // 
+            // label13
+            // 
+            resources.ApplyResources(this.label13, "label13");
+            this.label13.Name = "label13";
+            // 
+            // label15
+            // 
+            resources.ApplyResources(this.label15, "label15");
+            this.label15.Name = "label15";
+            // 
+            // tabControl1
+            // 
+            this.tabControl1.Controls.Add(this.tabPage1);
+            this.tabControl1.Controls.Add(this.tabPage2);
+            this.tabControl1.Controls.Add(this.tabPage3);
+            resources.ApplyResources(this.tabControl1, "tabControl1");
+            this.tabControl1.Name = "tabControl1";
+            this.tabControl1.SelectedIndex = 0;
+            this.tabControl1.Selected += new System.Windows.Forms.TabControlEventHandler(this.TabControl1_Selected);
+            this.tabControl1.Deselecting += new System.Windows.Forms.TabControlCancelEventHandler(this.TabControl1_Deselecting);
+            // 
+            // tabPage1
+            // 
+            this.tabPage1.Controls.Add(this.cBSetCenterZero);
+            this.tabPage1.Controls.Add(this.btnGetAngleEF);
+            this.tabPage1.Controls.Add(this.tBAngle);
+            this.tabPage1.Controls.Add(this.label20);
+            this.tabPage1.Controls.Add(this.lblEFStatus);
+            this.tabPage1.Controls.Add(this.label19);
+            this.tabPage1.Controls.Add(this.lblEFProgressInfo);
+            this.tabPage1.Controls.Add(this.btnStartEF);
+            this.tabPage1.Controls.Add(this.lblEFProgress);
+            this.tabPage1.Controls.Add(this.rB9);
+            this.tabPage1.Controls.Add(this.progressBarEF);
+            this.tabPage1.Controls.Add(this.btnCancelEF);
+            this.tabPage1.Controls.Add(this.rB8);
+            this.tabPage1.Controls.Add(this.rB7);
+            this.tabPage1.Controls.Add(this.rB6);
+            this.tabPage1.Controls.Add(this.rB5);
+            this.tabPage1.Controls.Add(this.rB4);
+            this.tabPage1.Controls.Add(this.rB3);
+            this.tabPage1.Controls.Add(this.rB2);
+            this.tabPage1.Controls.Add(this.rB1);
+            this.tabPage1.Controls.Add(this.cBZProbing);
+            resources.ApplyResources(this.tabPage1, "tabPage1");
+            this.tabPage1.Name = "tabPage1";
+            this.tabPage1.UseVisualStyleBackColor = true;
+            // 
+            // label20
+            // 
+            resources.ApplyResources(this.label20, "label20");
+            this.label20.Name = "label20";
+            // 
+            // lblEFStatus
+            // 
+            resources.ApplyResources(this.lblEFStatus, "lblEFStatus");
+            this.lblEFStatus.Name = "lblEFStatus";
+            // 
+            // label19
+            // 
+            resources.ApplyResources(this.label19, "label19");
+            this.label19.Name = "label19";
+            // 
+            // lblEFProgressInfo
+            // 
+            resources.ApplyResources(this.lblEFProgressInfo, "lblEFProgressInfo");
+            this.lblEFProgressInfo.Name = "lblEFProgressInfo";
+            // 
+            // btnStartEF
+            // 
+            resources.ApplyResources(this.btnStartEF, "btnStartEF");
+            this.btnStartEF.Name = "btnStartEF";
+            this.btnStartEF.UseVisualStyleBackColor = true;
+            this.btnStartEF.Click += new System.EventHandler(this.BtnStartEF_Click);
+            // 
+            // lblEFProgress
+            // 
+            resources.ApplyResources(this.lblEFProgress, "lblEFProgress");
+            this.lblEFProgress.Name = "lblEFProgress";
+            // 
+            // rB9
+            // 
+            resources.ApplyResources(this.rB9, "rB9");
+            this.rB9.Name = "rB9";
+            this.rB9.TabStop = true;
+            this.rB9.UseVisualStyleBackColor = true;
+            this.rB9.CheckedChanged += new System.EventHandler(this.RbEF_CheckedCHanged);
+            // 
+            // progressBarEF
+            // 
+            resources.ApplyResources(this.progressBarEF, "progressBarEF");
+            this.progressBarEF.Name = "progressBarEF";
+            // 
+            // btnCancelEF
+            // 
+            resources.ApplyResources(this.btnCancelEF, "btnCancelEF");
+            this.btnCancelEF.Name = "btnCancelEF";
+            this.btnCancelEF.UseVisualStyleBackColor = true;
+            this.btnCancelEF.Click += new System.EventHandler(this.BtnCancelEF_Click);
+            // 
+            // rB8
+            // 
+            resources.ApplyResources(this.rB8, "rB8");
+            this.rB8.Name = "rB8";
+            this.rB8.TabStop = true;
+            this.rB8.UseVisualStyleBackColor = true;
+            this.rB8.CheckedChanged += new System.EventHandler(this.RbEF_CheckedCHanged);
+            // 
+            // rB7
+            // 
+            resources.ApplyResources(this.rB7, "rB7");
+            this.rB7.Name = "rB7";
+            this.rB7.TabStop = true;
+            this.rB7.UseVisualStyleBackColor = true;
+            this.rB7.CheckedChanged += new System.EventHandler(this.RbEF_CheckedCHanged);
+            // 
+            // rB6
+            // 
+            resources.ApplyResources(this.rB6, "rB6");
+            this.rB6.Name = "rB6";
+            this.rB6.TabStop = true;
+            this.rB6.UseVisualStyleBackColor = true;
+            this.rB6.CheckedChanged += new System.EventHandler(this.RbEF_CheckedCHanged);
+            // 
+            // rB5
+            // 
+            resources.ApplyResources(this.rB5, "rB5");
+            this.rB5.Name = "rB5";
+            this.rB5.TabStop = true;
+            this.rB5.UseVisualStyleBackColor = true;
+            this.rB5.CheckedChanged += new System.EventHandler(this.RbEF_CheckedCHanged);
+            // 
+            // rB4
+            // 
+            resources.ApplyResources(this.rB4, "rB4");
+            this.rB4.Name = "rB4";
+            this.rB4.TabStop = true;
+            this.rB4.UseVisualStyleBackColor = true;
+            this.rB4.CheckedChanged += new System.EventHandler(this.RbEF_CheckedCHanged);
+            // 
+            // rB3
+            // 
+            resources.ApplyResources(this.rB3, "rB3");
+            this.rB3.Name = "rB3";
+            this.rB3.TabStop = true;
+            this.rB3.UseVisualStyleBackColor = true;
+            this.rB3.CheckedChanged += new System.EventHandler(this.RbEF_CheckedCHanged);
+            // 
+            // rB2
+            // 
+            resources.ApplyResources(this.rB2, "rB2");
+            this.rB2.Name = "rB2";
+            this.rB2.TabStop = true;
+            this.rB2.UseVisualStyleBackColor = true;
+            this.rB2.CheckedChanged += new System.EventHandler(this.RbEF_CheckedCHanged);
+            // 
+            // rB1
+            // 
+            resources.ApplyResources(this.rB1, "rB1");
+            this.rB1.Name = "rB1";
+            this.rB1.TabStop = true;
+            this.rB1.UseVisualStyleBackColor = true;
+            this.rB1.CheckedChanged += new System.EventHandler(this.RbEF_CheckedCHanged);
+            // 
+            // tabPage2
+            // 
+            this.tabPage2.Controls.Add(this.cBFindCenterUseY);
+            this.tabPage2.Controls.Add(this.cBFindCenterUseX);
+            this.tabPage2.Controls.Add(this.cBFindCenterStartFromCenter);
+            this.tabPage2.Controls.Add(this.lblCFAngle);
+            this.tabPage2.Controls.Add(this.nUDFindCenterAngle);
+            this.tabPage2.Controls.Add(this.nUDWorkpieceDiameter);
+            this.tabPage2.Controls.Add(this.lblCFStatus);
+            this.tabPage2.Controls.Add(this.lblCFProgressInfo);
+            this.tabPage2.Controls.Add(this.btnStartCF);
+            this.tabPage2.Controls.Add(this.lblCFProgress);
+            this.tabPage2.Controls.Add(this.progressBarCF);
+            this.tabPage2.Controls.Add(this.btnCancelCF);
+            this.tabPage2.Controls.Add(this.rBCF2);
+            this.tabPage2.Controls.Add(this.rBCF1);
+            this.tabPage2.Controls.Add(this.label22);
+            this.tabPage2.Controls.Add(this.label21);
+            resources.ApplyResources(this.tabPage2, "tabPage2");
+            this.tabPage2.Name = "tabPage2";
+            this.tabPage2.UseVisualStyleBackColor = true;
+            // 
+            // cBFindCenterStartFromCenter
+            // 
+            resources.ApplyResources(this.cBFindCenterStartFromCenter, "cBFindCenterStartFromCenter");
+            this.cBFindCenterStartFromCenter.Name = "cBFindCenterStartFromCenter";
+            this.toolTip1.SetToolTip(this.cBFindCenterStartFromCenter, resources.GetString("cBFindCenterStartFromCenter.ToolTip"));
+            this.cBFindCenterStartFromCenter.UseVisualStyleBackColor = true;
+            // 
+            // lblCFAngle
+            // 
+            resources.ApplyResources(this.lblCFAngle, "lblCFAngle");
+            this.lblCFAngle.Name = "lblCFAngle";
+            // 
+            // lblCFStatus
+            // 
+            resources.ApplyResources(this.lblCFStatus, "lblCFStatus");
+            this.lblCFStatus.Name = "lblCFStatus";
+            // 
+            // lblCFProgressInfo
+            // 
+            resources.ApplyResources(this.lblCFProgressInfo, "lblCFProgressInfo");
+            this.lblCFProgressInfo.Name = "lblCFProgressInfo";
+            // 
+            // btnStartCF
+            // 
+            resources.ApplyResources(this.btnStartCF, "btnStartCF");
+            this.btnStartCF.Name = "btnStartCF";
+            this.btnStartCF.UseVisualStyleBackColor = true;
+            this.btnStartCF.Click += new System.EventHandler(this.BtnStartCF_Click);
+            // 
+            // lblCFProgress
+            // 
+            resources.ApplyResources(this.lblCFProgress, "lblCFProgress");
+            this.lblCFProgress.Name = "lblCFProgress";
+            // 
+            // progressBarCF
+            // 
+            resources.ApplyResources(this.progressBarCF, "progressBarCF");
+            this.progressBarCF.Name = "progressBarCF";
+            // 
+            // btnCancelCF
+            // 
+            resources.ApplyResources(this.btnCancelCF, "btnCancelCF");
+            this.btnCancelCF.Name = "btnCancelCF";
+            this.btnCancelCF.UseVisualStyleBackColor = true;
+            this.btnCancelCF.Click += new System.EventHandler(this.BtnCancelCF_Click);
+            // 
+            // label22
+            // 
+            resources.ApplyResources(this.label22, "label22");
+            this.label22.Name = "label22";
+            // 
+            // label21
+            // 
+            resources.ApplyResources(this.label21, "label21");
+            this.label21.Name = "label21";
+            // 
+            // tabPage3
+            // 
+            this.tabPage3.Controls.Add(this.btnSaveTL);
+            this.tabPage3.Controls.Add(this.btnClearTL);
+            this.tabPage3.Controls.Add(this.pBTL);
+            this.tabPage3.Controls.Add(this.lblTLStatus);
+            this.tabPage3.Controls.Add(this.label12);
+            this.tabPage3.Controls.Add(this.lblTLProgressInfo);
+            this.tabPage3.Controls.Add(this.btnStartTL);
+            this.tabPage3.Controls.Add(this.lblTLProgress);
+            this.tabPage3.Controls.Add(this.progressBarTL);
+            this.tabPage3.Controls.Add(this.btnCancelTL);
+            this.tabPage3.Controls.Add(this.cBSetCoordTL);
+            resources.ApplyResources(this.tabPage3, "tabPage3");
+            this.tabPage3.Name = "tabPage3";
+            this.tabPage3.UseVisualStyleBackColor = true;
+            // 
+            // btnClearTL
+            // 
+            resources.ApplyResources(this.btnClearTL, "btnClearTL");
+            this.btnClearTL.Name = "btnClearTL";
+            this.btnClearTL.UseVisualStyleBackColor = true;
+            this.btnClearTL.Click += new System.EventHandler(this.BtnClearTL_Click);
+            // 
+            // pBTL
+            // 
+            resources.ApplyResources(this.pBTL, "pBTL");
+            this.pBTL.Name = "pBTL";
+            this.pBTL.TabStop = false;
+            // 
+            // lblTLStatus
+            // 
+            resources.ApplyResources(this.lblTLStatus, "lblTLStatus");
+            this.lblTLStatus.Name = "lblTLStatus";
+            // 
+            // label12
+            // 
+            resources.ApplyResources(this.label12, "label12");
+            this.label12.Name = "label12";
+            // 
+            // lblTLProgressInfo
+            // 
+            resources.ApplyResources(this.lblTLProgressInfo, "lblTLProgressInfo");
+            this.lblTLProgressInfo.Name = "lblTLProgressInfo";
+            // 
+            // btnStartTL
+            // 
+            resources.ApplyResources(this.btnStartTL, "btnStartTL");
+            this.btnStartTL.Name = "btnStartTL";
+            this.btnStartTL.UseVisualStyleBackColor = true;
+            this.btnStartTL.Click += new System.EventHandler(this.BtnStartTL_Click);
+            // 
+            // lblTLProgress
+            // 
+            resources.ApplyResources(this.lblTLProgress, "lblTLProgress");
+            this.lblTLProgress.Name = "lblTLProgress";
+            // 
+            // progressBarTL
+            // 
+            resources.ApplyResources(this.progressBarTL, "progressBarTL");
+            this.progressBarTL.Name = "progressBarTL";
+            // 
+            // btnCancelTL
+            // 
+            resources.ApplyResources(this.btnCancelTL, "btnCancelTL");
+            this.btnCancelTL.Name = "btnCancelTL";
+            this.btnCancelTL.UseVisualStyleBackColor = true;
+            this.btnCancelTL.Click += new System.EventHandler(this.BtnCancelTL_Click);
+            // 
+            // timer1
+            // 
+            this.timer1.Enabled = true;
+            this.timer1.Interval = 200;
+            this.timer1.Tick += new System.EventHandler(this.Timer1_Tick);
+            // 
+            // gBCoordinates
+            // 
+            this.gBCoordinates.Controls.Add(this.btnProbeCoordClear);
+            this.gBCoordinates.Controls.Add(this.rBProbeCoord2);
+            this.gBCoordinates.Controls.Add(this.rBProbeCoord1);
+            this.gBCoordinates.Controls.Add(this.label11);
+            resources.ApplyResources(this.gBCoordinates, "gBCoordinates");
+            this.gBCoordinates.Name = "gBCoordinates";
+            this.gBCoordinates.TabStop = false;
+            // 
+            // btnProbeCoordClear
+            // 
+            resources.ApplyResources(this.btnProbeCoordClear, "btnProbeCoordClear");
+            this.btnProbeCoordClear.Name = "btnProbeCoordClear";
+            this.btnProbeCoordClear.UseVisualStyleBackColor = true;
+            this.btnProbeCoordClear.Click += new System.EventHandler(this.BtnProbeCoordClear_Click);
+            // 
+            // rBProbeCoord2
+            // 
+            resources.ApplyResources(this.rBProbeCoord2, "rBProbeCoord2");
+            this.rBProbeCoord2.Name = "rBProbeCoord2";
+            this.rBProbeCoord2.UseVisualStyleBackColor = true;
+            this.rBProbeCoord2.CheckedChanged += new System.EventHandler(this.RbProbeCoord1_CheckedChanged);
+            // 
+            // rBProbeCoord1
+            // 
+            resources.ApplyResources(this.rBProbeCoord1, "rBProbeCoord1");
+            this.rBProbeCoord1.Checked = global::GrblPlotter.Properties.Settings.Default.probingCoordG10;
+            this.rBProbeCoord1.DataBindings.Add(new System.Windows.Forms.Binding("Checked", global::GrblPlotter.Properties.Settings.Default, "probingCoordG10", true, System.Windows.Forms.DataSourceUpdateMode.OnPropertyChanged));
+            this.rBProbeCoord1.Name = "rBProbeCoord1";
+            this.rBProbeCoord1.TabStop = true;
+            this.rBProbeCoord1.UseVisualStyleBackColor = true;
+            this.rBProbeCoord1.CheckedChanged += new System.EventHandler(this.RbProbeCoord1_CheckedChanged);
+            // 
+            // label11
+            // 
+            resources.ApplyResources(this.label11, "label11");
+            this.label11.Name = "label11";
+            // 
+            // cBFindCenterUseX
+            // 
+            resources.ApplyResources(this.cBFindCenterUseX, "cBFindCenterUseX");
+            this.cBFindCenterUseX.Checked = true;
+            this.cBFindCenterUseX.CheckState = System.Windows.Forms.CheckState.Checked;
+            this.cBFindCenterUseX.Name = "cBFindCenterUseX";
+            this.toolTip1.SetToolTip(this.cBFindCenterUseX, resources.GetString("cBFindCenterUseX.ToolTip"));
+            this.cBFindCenterUseX.UseVisualStyleBackColor = true;
+            this.cBFindCenterUseX.CheckedChanged += new System.EventHandler(this.cBFindCenterUseX_CheckedChanged);
+            // 
+            // cBFindCenterUseY
+            // 
+            resources.ApplyResources(this.cBFindCenterUseY, "cBFindCenterUseY");
+            this.cBFindCenterUseY.Checked = true;
+            this.cBFindCenterUseY.CheckState = System.Windows.Forms.CheckState.Checked;
+            this.cBFindCenterUseY.Name = "cBFindCenterUseY";
+            this.toolTip1.SetToolTip(this.cBFindCenterUseY, resources.GetString("cBFindCenterUseY.ToolTip"));
+            this.cBFindCenterUseY.UseVisualStyleBackColor = true;
+            this.cBFindCenterUseY.CheckedChanged += new System.EventHandler(this.cBFindCenterUseY_CheckedChanged);
+            // 
+            // ControlProbing
+            // 
+            resources.ApplyResources(this, "$this");
+            this.AutoScaleMode = System.Windows.Forms.AutoScaleMode.Font;
+            this.Controls.Add(this.gBCoordinates);
+            this.Controls.Add(this.tabControl1);
+            this.Controls.Add(this.gBMovement);
+            this.Controls.Add(this.gBHardware);
+            this.DataBindings.Add(new System.Windows.Forms.Binding("Location", global::GrblPlotter.Properties.Settings.Default, "locationProbingForm", true, System.Windows.Forms.DataSourceUpdateMode.OnPropertyChanged));
+            this.Location = global::GrblPlotter.Properties.Settings.Default.locationProbingForm;
+            this.Name = "ControlProbing";
+            this.Load += new System.EventHandler(this.ControlProbing_Load);
+            this.Click += new System.EventHandler(this.ControlProbing_Click);
+            this.gBHardware.ResumeLayout(false);
+            this.gBHardware.PerformLayout();
+            ((System.ComponentModel.ISupportInitialize)(this.nUDProbeDiameter)).EndInit();
+            ((System.ComponentModel.ISupportInitialize)(this.nUDOffsetX)).EndInit();
+            ((System.ComponentModel.ISupportInitialize)(this.nUDOffsetY)).EndInit();
+            ((System.ComponentModel.ISupportInitialize)(this.nUDOffsetZ)).EndInit();
+            ((System.ComponentModel.ISupportInitialize)(this.nUDWorkpieceDiameter)).EndInit();
+            ((System.ComponentModel.ISupportInitialize)(this.nUDProbeFinalZ)).EndInit();
+            ((System.ComponentModel.ISupportInitialize)(this.nUDProbeFinalY)).EndInit();
+            ((System.ComponentModel.ISupportInitialize)(this.nUDProbeFinalX)).EndInit();
+            ((System.ComponentModel.ISupportInitialize)(this.nUDProbeSaveZ)).EndInit();
+            ((System.ComponentModel.ISupportInitialize)(this.nUDProbeSaveY)).EndInit();
+            ((System.ComponentModel.ISupportInitialize)(this.nUDProbeSaveX)).EndInit();
+            ((System.ComponentModel.ISupportInitialize)(this.nUDProbeTravelZ)).EndInit();
+            ((System.ComponentModel.ISupportInitialize)(this.nUDProbeTravelY)).EndInit();
+            ((System.ComponentModel.ISupportInitialize)(this.nUDProbeTravelX)).EndInit();
+            ((System.ComponentModel.ISupportInitialize)(this.nUDFindCenterAngle)).EndInit();
+            this.gBMovement.ResumeLayout(false);
+            this.gBMovement.PerformLayout();
+            ((System.ComponentModel.ISupportInitialize)(this.nUDProbeFeedZ)).EndInit();
+            ((System.ComponentModel.ISupportInitialize)(this.nUDProbeFeedXY)).EndInit();
+            this.tabControl1.ResumeLayout(false);
+            this.tabPage1.ResumeLayout(false);
+            this.tabPage1.PerformLayout();
+            this.tabPage2.ResumeLayout(false);
+            this.tabPage2.PerformLayout();
+            this.tabPage3.ResumeLayout(false);
+            this.tabPage3.PerformLayout();
+            ((System.ComponentModel.ISupportInitialize)(this.pBTL)).EndInit();
+            this.gBCoordinates.ResumeLayout(false);
+            this.gBCoordinates.PerformLayout();
+            this.ResumeLayout(false);
+
+        }
+
+        #endregion
+
+        private System.Windows.Forms.Label label1;
+        private System.Windows.Forms.ToolTip toolTip1;
+        private System.Windows.Forms.NumericUpDown nUDProbeDiameter;
+        private System.Windows.Forms.NumericUpDown nUDProbeTravelX;
+        private System.Windows.Forms.Label label2;
+        private System.Windows.Forms.NumericUpDown nUDProbeFeedXY;
+        private System.Windows.Forms.Label label3;
+        private System.Windows.Forms.NumericUpDown nUDOffsetZ;
+        private System.Windows.Forms.NumericUpDown nUDOffsetY;
+        private System.Windows.Forms.NumericUpDown nUDOffsetX;
+        private System.Windows.Forms.Label label4;
+        private System.Windows.Forms.CheckBox cBZProbing;
+        private System.Windows.Forms.GroupBox gBHardware;
+        private System.Windows.Forms.Label label7;
+        private System.Windows.Forms.Label label6;
+        private System.Windows.Forms.Label label5;
+        private System.Windows.Forms.GroupBox gBMovement;
+        private System.Windows.Forms.Label label8;
+        private System.Windows.Forms.NumericUpDown nUDProbeTravelZ;
+        private System.Windows.Forms.Label label9;
+        private System.Windows.Forms.Label label10;
+        private System.Windows.Forms.NumericUpDown nUDProbeTravelY;
+        private System.Windows.Forms.NumericUpDown nUDProbeFinalZ;
+        private System.Windows.Forms.NumericUpDown nUDProbeFinalY;
+        private System.Windows.Forms.Label lblProbeFinal;
+        private System.Windows.Forms.NumericUpDown nUDProbeFinalX;
+        private System.Windows.Forms.NumericUpDown nUDProbeSaveZ;
+        private System.Windows.Forms.NumericUpDown nUDProbeSaveY;
+        private System.Windows.Forms.Label label14;
+        private System.Windows.Forms.NumericUpDown nUDProbeSaveX;
+        private System.Windows.Forms.TabControl tabControl1;
+        private System.Windows.Forms.TabPage tabPage1;
+        private System.Windows.Forms.Button btnStartEF;
+        private System.Windows.Forms.RadioButton rB9;
+        private System.Windows.Forms.RadioButton rB8;
+        private System.Windows.Forms.RadioButton rB7;
+        private System.Windows.Forms.RadioButton rB6;
+        private System.Windows.Forms.RadioButton rB5;
+        private System.Windows.Forms.RadioButton rB4;
+        private System.Windows.Forms.RadioButton rB3;
+        private System.Windows.Forms.RadioButton rB2;
+        private System.Windows.Forms.RadioButton rB1;
+        private System.Windows.Forms.TabPage tabPage2;
+        private System.Windows.Forms.ProgressBar progressBarEF;
+        private System.Windows.Forms.Timer timer1;
+        private System.Windows.Forms.Label lblEFProgress;
+        private System.Windows.Forms.Label lblEFProgressInfo;
+        private System.Windows.Forms.Button btnCancelEF;
+        private System.Windows.Forms.Label label19;
+        private System.Windows.Forms.TabPage tabPage3;
+        private System.Windows.Forms.RadioButton rBCF2;
+        private System.Windows.Forms.RadioButton rBCF1;
+        private System.Windows.Forms.Label lblEFStatus;
+        private System.Windows.Forms.Label lblCFStatus;
+        private System.Windows.Forms.Label label21;
+        private System.Windows.Forms.Label lblCFProgressInfo;
+        private System.Windows.Forms.Button btnStartCF;
+        private System.Windows.Forms.Label lblCFProgress;
+        private System.Windows.Forms.ProgressBar progressBarCF;
+        private System.Windows.Forms.Button btnCancelCF;
+        private System.Windows.Forms.TextBox tBAngle;
+        private System.Windows.Forms.Label label20;
+        internal System.Windows.Forms.Button btnGetAngleEF;
+        private System.Windows.Forms.NumericUpDown nUDWorkpieceDiameter;
+        private System.Windows.Forms.Label label22;
+        private System.Windows.Forms.Label lblTLStatus;
+        private System.Windows.Forms.Label label12;
+        private System.Windows.Forms.Label lblTLProgressInfo;
+        private System.Windows.Forms.Button btnStartTL;
+        private System.Windows.Forms.Label lblTLProgress;
+        private System.Windows.Forms.ProgressBar progressBarTL;
+        private System.Windows.Forms.Button btnCancelTL;
+        private System.Windows.Forms.PictureBox pBTL;
+        private System.Windows.Forms.Button btnClearTL;
+        private System.Windows.Forms.GroupBox gBCoordinates;
+        private System.Windows.Forms.RadioButton rBProbeCoord1;
+        private System.Windows.Forms.RadioButton rBProbeCoord2;
+        private System.Windows.Forms.Button btnProbeCoordClear;
+        private System.Windows.Forms.CheckBox cBSetCoordTL;
+        private System.Windows.Forms.Button btnSaveTL;
+        private System.Windows.Forms.CheckBox cBSetCenterZero;
+        private System.Windows.Forms.Label label11;
+        private System.Windows.Forms.Label lblCFAngle;
+        private System.Windows.Forms.NumericUpDown nUDFindCenterAngle;
+        private System.Windows.Forms.CheckBox cBFindCenterStartFromCenter;
+        private System.Windows.Forms.NumericUpDown nUDProbeFeedZ;
+        private System.Windows.Forms.Label label13;
+        private System.Windows.Forms.Label label15;
+        private System.Windows.Forms.CheckBox cBFindCenterUseY;
+        private System.Windows.Forms.CheckBox cBFindCenterUseX;
+    }
 }